--- conflicted
+++ resolved
@@ -15,60 +15,8 @@
 #include <El-lite.hpp>
 #include "mpi_utils.hpp"
 
-<<<<<<< HEAD
 /// Only AllReduce is kept in collectives.hpp
 #include "mpi_collectives.hpp"
-=======
-typedef unsigned char* UCP;
-
-#ifdef HYDROGEN_HAVE_CUDA
-#include <El/core/imports/cuda.hpp>
-#define EL_CHECK_MPI(mpi_call)                  \
-    do                                          \
-    {                                           \
-        GPUManager::SynchronizeStream();        \
-        CheckMpi( mpi_call );                   \
-    }                                           \
-    while( 0 )
-#else
-#define EL_CHECK_MPI(mpi_call) CheckMpi( mpi_call )
-#endif // #ifdef HYDROGEN_HAVE_CUDA
-
-#define EL_CHECK_MPI_NO_DATA(mpi_call) CheckMpi( mpi_call )
-
-namespace {
-
-inline void
-CheckMpi( int error ) EL_NO_RELEASE_EXCEPT
-{
-    EL_DEBUG_ONLY(
-      if( error != MPI_SUCCESS )
-      {
-          char errorString[MPI_MAX_ERROR_STRING];
-          int lengthOfErrorString;
-          MPI_Error_string( error, errorString, &lengthOfErrorString );
-          El::RuntimeError( std::string(errorString) );
-      }
-    )
-}
-
-template<typename T>
-MPI_Op NativeOp( const El::mpi::Op& op )
-{
-    MPI_Op opC;
-    if( op == El::mpi::SUM )
-        opC = El::mpi::SumOp<T>().op;
-    else if( op == El::mpi::PROD )
-        opC = El::mpi::ProdOp<T>().op;
-    else if( op == El::mpi::MAX )
-        opC = El::mpi::MaxOp<T>().op;
-    else if( op == El::mpi::MIN )
-        opC = El::mpi::MinOp<T>().op;
-    else
-        opC = op.op;
-    return opC;
-}
->>>>>>> feeefdcb
 
 typedef unsigned char* UCP;
 
