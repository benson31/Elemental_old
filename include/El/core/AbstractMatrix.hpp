#ifndef HYDROGEN_ABSTRACTMATRIX_HPP_
#define HYDROGEN_ABSTRACTMATRIX_HPP_

namespace El
{

template <typename T>
class AbstractMatrix
{
public:
    AbstractMatrix() = default;
    AbstractMatrix(AbstractMatrix<T> const&) = default;
    AbstractMatrix& operator=(AbstractMatrix<T> const&) = default;
    AbstractMatrix(AbstractMatrix<T>&&) = default;
    AbstractMatrix& operator=(AbstractMatrix<T>&&) = default;

    virtual ~AbstractMatrix() = default;

    Device GetDevice() const EL_NO_EXCEPT;

    Int Height() const EL_NO_EXCEPT;
    Int Width() const EL_NO_EXCEPT;
    Int LDim() const EL_NO_EXCEPT;
    Int MemorySize() const EL_NO_EXCEPT;
    Int DiagonalLength(Int offset = Int{0}) const EL_NO_EXCEPT;

    bool Viewing() const EL_NO_EXCEPT;
    bool FixedSize() const EL_NO_EXCEPT;
    bool Locked() const EL_NO_EXCEPT;

    void FixSize() EL_NO_EXCEPT;

    void Empty(bool freeMemory=true);
    void Resize(Int height, Int width);
    void Resize(Int height, Int width, Int leadingDimension);

    void ShallowSwap(AbstractMatrix<T>& A);

    // Advanced functions
    void SetViewType(El::ViewType viewType) EL_NO_EXCEPT;
    El::ViewType ViewType() const EL_NO_EXCEPT;

    virtual T* Buffer() EL_NO_EXCEPT = 0;
    virtual T* Buffer(Int i, Int j) EL_NO_EXCEPT = 0;
    virtual T const* LockedBuffer() const EL_NO_EXCEPT = 0;
    virtual T const* LockedBuffer(Int i, Int j) const EL_NO_EXCEPT = 0;

    virtual void Attach(
        Int height, Int width, T* buffer, Int leadingDimension) = 0;
    virtual void LockedAttach(
        Int height, Int width, const T* buffer, Int leadingDimension) = 0;

    // Assertions
    void AssertValidDimensions(
        Int height, Int width, Int leadingDimension) const;
    void AssertValidEntry(Int i, Int j) const;

    //
    // Operator overloading
    //

    // Type conversion
    operator Matrix<T, Device::CPU>& () {
      if(this->GetDevice() != Device::CPU) {
	LogicError("Illegal conversion from AbstractMatrix to incompatible Matrix");
      }
      return static_cast<Matrix<T, Device::CPU>&>(*this);
    }
    operator Matrix<T, Device::CPU>const& () const {
      if(this->GetDevice() != Device::CPU) {
	LogicError("Illegal conversion from AbstractMatrix to incompatible Matrix");
      }
      return static_cast<const Matrix<T, Device::CPU>&>(*this);
    }

    operator Matrix<T, Device::GPU>& () {
      if(this->GetDevice() != Device::GPU) {
	LogicError("Illegal conversion from AbstractMatrix to incompatible Matrix");
      }
      return static_cast<Matrix<T, Device::GPU>&>(*this);
    }
    operator Matrix<T, Device::GPU>const& () const {
      if(this->GetDevice() != Device::GPU) {
	LogicError("Illegal conversion from AbstractMatrix to incompatible Matrix");
      }
      return static_cast<const Matrix<T, Device::GPU>&>(*this);
    }

    // Rescaling
    AbstractMatrix<T> const& operator*=(T const& alpha);

    // Addition/substraction
    AbstractMatrix<T> const&
    operator+=(AbstractMatrix<T> const& A);

    AbstractMatrix<T> const&
    operator-=(AbstractMatrix<T> const& A);

    //
    // Basic queries
    //

    // virtual T* Buffer() EL_NO_RELEASE_EXCEPT;
    // virtual T* Buffer(Int i, Int j) EL_NO_RELEASE_EXCEPT;
    // virtual const T* LockedBuffer() const EL_NO_EXCEPT;
    // virtual const T* LockedBuffer(Int i, Int j) const EL_NO_EXCEPT;

    // Single-entry manipulation
    // =========================
    T Get(Int i, Int j=0) const EL_NO_RELEASE_EXCEPT;

    void Set(Int i, Int j, T const& alpha) EL_NO_RELEASE_EXCEPT;
    void Set(Entry<T> const& entry) EL_NO_RELEASE_EXCEPT;

    // Return a reference to a single entry without error-checking
    // -----------------------------------------------------------
    inline T const& CRef(Int i, Int j=0) const EL_NO_RELEASE_EXCEPT;
    inline T const& operator()(Int i, Int j=0) const EL_NO_RELEASE_EXCEPT;

    inline T& Ref(Int i, Int j=0) EL_NO_RELEASE_EXCEPT;
    inline T& operator()(Int i, Int j=0) EL_NO_RELEASE_EXCEPT;

protected:

    AbstractMatrix(Int height, Int width, Int ldim);
    AbstractMatrix(El::ViewType view, Int height, Int width, Int ldim);

    void SetSize_(Int height, Int width, Int ldim);

private:
    template<typename S> friend class AbstractDistMatrix;
    template<typename S> friend class ElementalMatrix;
    template<typename S> friend class BlockMatrix;

    // These don't have debugging checks
    virtual void Attach_(
        Int height, Int width, T* buffer, Int leadingDimension) = 0;
    virtual void LockedAttach_(
        Int height, Int width, const T* buffer, Int leadingDimension) = 0;

    void Empty_(bool freeMemory=true);
    void Resize_(Int height, Int width);
    void Resize_(Int height, Int width, Int leadingDimension);

    virtual Int do_get_memory_size_() const EL_NO_EXCEPT = 0;
    virtual Device do_get_device_() const EL_NO_EXCEPT = 0;
    virtual void do_empty_(bool freeMemory) = 0;
    virtual void do_resize_() = 0;

private:

    El::ViewType viewType_=OWNER;

    Int height_=0, width_=0, leadingDimension_=1;

};// class AbstractMatrix

template <typename T>
inline Device AbstractMatrix<T>::GetDevice() const EL_NO_EXCEPT { return do_get_device_(); }

template <typename T>
inline Int AbstractMatrix<T>::Height() const EL_NO_EXCEPT { return height_; }

template <typename T>
inline Int AbstractMatrix<T>::Width() const EL_NO_EXCEPT { return width_; }

template <typename T>
inline Int AbstractMatrix<T>::LDim() const EL_NO_EXCEPT
{ return leadingDimension_; }

template <typename T>
inline Int AbstractMatrix<T>::DiagonalLength(Int offset) const EL_NO_EXCEPT
{ return El::DiagonalLength(height_,width_,offset); }

template <typename T>
inline Int AbstractMatrix<T>::MemorySize() const EL_NO_EXCEPT
{ return this->do_get_memory_size_(); }

template <typename T>
inline bool AbstractMatrix<T>::Viewing() const EL_NO_EXCEPT
{ return IsViewing(viewType_); }

template <typename T>
inline void AbstractMatrix<T>::FixSize() EL_NO_EXCEPT
{
    // A view is marked as fixed if its second bit is nonzero
    // (and OWNER_FIXED is zero except in its second bit).
    viewType_ = static_cast<El::ViewType>(viewType_ | OWNER_FIXED);
}

template <typename T>
inline bool AbstractMatrix<T>::FixedSize() const EL_NO_EXCEPT
{ return IsFixedSize(viewType_); }

template <typename T>
inline bool AbstractMatrix<T>::Locked() const EL_NO_EXCEPT
{ return IsLocked(viewType_); }

template <typename T>
inline void AbstractMatrix<T>::SetViewType(El::ViewType viewType) EL_NO_EXCEPT
{ viewType_ = viewType; }

template <typename T>
inline El::ViewType AbstractMatrix<T>::ViewType() const EL_NO_EXCEPT
{ return viewType_; }

template <typename T>
inline void AbstractMatrix<T>::Empty(bool freeMemory)
{
    EL_DEBUG_CSE
        EL_DEBUG_ONLY(
            if (this->FixedSize())
                LogicError("Cannot empty a fixed-size matrix");
            )

        this->Empty_(freeMemory);
}

template <typename T>
inline void AbstractMatrix<T>::Empty_(bool freeMemory)
{
    viewType_ = static_cast<El::ViewType>(viewType_ & ~LOCKED_VIEW);
    this->SetSize_(0,0,1);
    do_empty_(freeMemory);
}

template <typename T>
inline void AbstractMatrix<T>::Resize(Int height, Int width)
{
    Resize(height, width, Max(leadingDimension_,height));
}

template <typename T>
inline void AbstractMatrix<T>::Resize(
    Int height, Int width, Int leadingDimension)
{
    EL_DEBUG_CSE
#ifndef EL_RELEASE
        AssertValidDimensions(height, width, leadingDimension);
    if (this->FixedSize() &&
        (height != height_ || width != this->Width() ||
         leadingDimension != leadingDimension_))
    {
        LogicError
            ("Cannot resize this matrix from ",
             height_," x ",this->Width()," (",leadingDimension_,") to ",
             height," x ",width," (",leadingDimension,")");
    }
    if (this->Viewing() && (height > height_ || width > this->Width() ||
                            leadingDimension != leadingDimension_))
        LogicError("Cannot increase the size of this matrix");
#endif // !EL_RELEASE

    this->Resize_(height,width,leadingDimension);
}

template <typename T>
inline void AbstractMatrix<T>::Resize_(Int height, Int width)
{
    Resize_(height, width, Max(leadingDimension_,height));
}

template <typename T>
inline void AbstractMatrix<T>::Resize_(
    Int height, Int width, Int leadingDimension)
{
    this->SetSize_(height, width, leadingDimension);
    do_resize_();
}

template <typename T>
void AbstractMatrix<T>::ShallowSwap(AbstractMatrix<T>& A)
{
    std::swap(viewType_, A.viewType_);
    std::swap(height_, A.height_);
    std::swap(width_, A.width_);
    std::swap(leadingDimension_, A.leadingDimension_);
}

template <typename T>
inline void AbstractMatrix<T>::AssertValidDimensions(
    Int height, Int width, Int leadingDimension) const
{
    EL_DEBUG_CSE
        if (height < 0 || width < 0)
            LogicError("Height and width must be non-negative");
    if (leadingDimension < height)
        LogicError("Leading dimension must be no less than height");
    if (leadingDimension == 0)
        LogicError("Leading dimension cannot be zero (for BLAS compatibility)");
}

template <typename T>
inline void AbstractMatrix<T>::AssertValidEntry(Int i, Int j) const
{
    EL_DEBUG_CSE
        if (i == END) i = height_ - 1;
    if (j == END) j = width_ - 1;
    if (i < 0 || j < 0)
        LogicError("Indices must be non-negative");
    if (i >= height_ || j >= width_)
        LogicError
            ("Out of bounds: (",i,",",j,") of ",height_," x ",
             width_," Matrix");
}

template <typename T>
AbstractMatrix<T>::AbstractMatrix(Int height, Int width, Int ldim)
    : AbstractMatrix{OWNER, height, width, ldim}
{
}

template <typename T>
AbstractMatrix<T>::AbstractMatrix(
    El::ViewType view, Int height, Int width, Int ldim)
    : viewType_{view}, height_{height}, width_{width}, leadingDimension_{ldim}
{
    EL_DEBUG_CSE
        EL_DEBUG_ONLY(AssertValidDimensions(height, width, ldim))
        }

template <typename T>
inline void AbstractMatrix<T>::SetSize_(
    Int height, Int width, Int leadingDimension)
{
    height_ = height;
    width_ = width;
    leadingDimension_ = leadingDimension;
}

// Single-entry manipulation
// =========================

template<typename T>
T AbstractMatrix<T>::Get(Int i, Int j) const
    EL_NO_RELEASE_EXCEPT
{
    switch(this->GetDevice())
    {
    case Device::CPU:
        return static_cast<const Matrix<T,Device::CPU>*>(this)->Get(i,j);
    case Device::GPU:
        return static_cast<const Matrix<T,Device::GPU>*>(this)->Get(i,j);
    default:
        LogicError("Unsupported device type.");
        return T{};
    }
}

template<typename T>
void AbstractMatrix<T>::Set(Int i, Int j, T const& alpha)
    EL_NO_RELEASE_EXCEPT
{
    switch(this->GetDevice())
    {
    case Device::CPU:
        static_cast<Matrix<T,Device::CPU>*>(this)->Set(i,j, alpha);
    case Device::GPU:
        static_cast<Matrix<T,Device::GPU>*>(this)->Set(i,j, alpha);
    default:
        LogicError("Unsupported device type.");
    }
}

template<typename T>
void AbstractMatrix<T>::Set(Entry<T> const& entry)
    EL_NO_RELEASE_EXCEPT
{ Set(entry.i, entry.j, entry.value); }

// Operator overloading
// ====================

<<<<<<< HEAD
=======
// Return a view
// -------------
template<typename T>
AbstractMatrix<T>&
AbstractMatrix<T>::operator()(Range<Int> I, Range<Int> J)
{
    switch(this->GetDevice()) {
    case Device::CPU:
        return static_cast<Matrix<T,Device::CPU>*>(this)->operator()(I,J);
    case Device::GPU:
        return static_cast<Matrix<T,Device::GPU>*>(this)->operator()(I,J);
    default:
        LogicError("Unsupported device type.");
    }
}

template<typename T>
const AbstractMatrix<T>&
AbstractMatrix<T>::operator()(Range<Int> I, Range<Int> J) const
{
    switch(this->GetDevice()) {
    case Device::CPU:
        return static_cast<const Matrix<T,Device::CPU>*>(this)->operator()(I,J);
    case Device::GPU:
        return static_cast<const Matrix<T,Device::GPU>*>(this)->operator()(I,J);
    default:
        LogicError("Unsupported device type.");
    }
}

// Return a (potentially non-contiguous) subset of indices
// -------------------------------------------------------
template<typename T>
AbstractMatrix<T>& AbstractMatrix<T>::operator()
    (Range<Int> I, vector<Int> const& J) const
{
    switch(this->GetDevice())
    {
    case Device::CPU:
        return static_cast<const Matrix<T,Device::CPU>*>(this)->operator()(I,J);
    case Device::GPU:
        return static_cast<const Matrix<T,Device::GPU>*>(this)->operator()(I,J);
    default:
        LogicError("Unsupported device type.");
    }
}

template<typename T>
AbstractMatrix<T>& AbstractMatrix<T>::operator()
    (vector<Int> const& I, Range<Int> J) const
{
    switch(this->GetDevice()) {
    case Device::CPU:
        return static_cast<const Matrix<T,Device::CPU>*>(this)->operator()(I,J);
    case Device::GPU:
        return static_cast<const Matrix<T,Device::GPU>*>(this)->operator()(I,J);
    default:
        LogicError("Unsupported device type.");
    }
}

template<typename T>
AbstractMatrix<T>& AbstractMatrix<T>::operator()
    (vector<Int> const& I, vector<Int> const& J) const
{
    switch(this->GetDevice()) {
    case Device::CPU:
        return static_cast<const Matrix<T,Device::CPU>*>(this)->operator()(I,J);
    case Device::GPU:
        return static_cast<const Matrix<T,Device::GPU>*>(this)->operator()(I,J);
    default:
        LogicError("Unsupported device type.");
    }
}

// // Make a copy
// // -----------
// template<typename T>
// AbstractMatrix<T>&
// AbstractMatrix<T>::operator=(AbstractMatrix<T> const& A)
// {
//     if (this->GetDevice() != A.GetDevice())
//         LogicError("operator= requires matching device types.");

//     if ((this->GetDevice() == Device::CPU)) {
//       return static_cast<Matrix<T,Device::CPU>*>(this)->operator=(A);
//     }else if ((this->GetDevice() == Device::GPU)) {
//       return static_cast<Matrix<T,Device::GPU>*>(this)->operator=(A);
//     }else {
//       LogicError("Unsupported device type.");
//     }
// }

// // Move assignment
// // ---------------
// template<typename T>
// AbstractMatrix<T>&
// AbstractMatrix<T>::operator=(AbstractMatrix<T>&& A)
// {
//     if (this->GetDevice() != A.GetDevice())
//         LogicError("operator= requires matching device types.");

//     if ((this->GetDevice() == Device::CPU)) {
//       return static_cast<Matrix<T,Device::CPU>*>(this)->operator=(A);
//     }else if ((this->GetDevice() == Device::GPU)) {
//       return static_cast<Matrix<T,Device::GPU>*>(this)->operator=(A);
//     }else {
//       LogicError("Unsupported device type.");
//     }
// }

>>>>>>> 41182fbd
// Rescaling
// ---------
template<typename T>
AbstractMatrix<T> const&
AbstractMatrix<T>::operator*=(T const& alpha)
{
    switch(this->GetDevice()) {
    case Device::CPU:
<<<<<<< HEAD
      return static_cast<Matrix<T,Device::CPU>*>(this)->operator*=(alpha);
      break;
    case Device::GPU:
      return static_cast<Matrix<T,Device::GPU>*>(this)->operator*=(alpha);
      break;
=======
        return static_cast<const Matrix<T,Device::CPU>*>(this)->operator*=(alpha);
    case Device::GPU:
        return static_cast<const Matrix<T,Device::GPU>*>(this)->operator*=(alpha);
>>>>>>> 41182fbd
    default:
        LogicError("Unsupported device type.");
    }
}

// Addition/subtraction
// --------------------
template<typename T>
AbstractMatrix<T> const&
AbstractMatrix<T>::operator+=(AbstractMatrix<T> const& A)
{
    if (this->GetDevice() != A.GetDevice())
        LogicError("operator= requires matching device types.");

    switch(this->GetDevice()) {
    case Device::CPU:
<<<<<<< HEAD
      return static_cast<Matrix<T,Device::CPU>*>(this)->operator+=(A);
      break;
    case Device::GPU:
      return static_cast<Matrix<T,Device::GPU>*>(this)->operator+=(A);
      break;
=======
        return static_cast<const Matrix<T,Device::CPU>*>(this)->operator+=(A);
    case Device::GPU:
        return static_cast<const Matrix<T,Device::GPU>*>(this)->operator+=(A);
>>>>>>> 41182fbd
    default:
        LogicError("Unsupported device type.");
    }
}

template<typename T>
AbstractMatrix<T> const&
AbstractMatrix<T>::operator-=(AbstractMatrix<T> const& A)
{
    if (this->GetDevice() != A.GetDevice())
        LogicError("operator= requires matching device types.");

    switch(this->GetDevice()) {
    case Device::CPU:
<<<<<<< HEAD
      return static_cast<Matrix<T,Device::CPU>*>(this)->operator-=(A);
      break;
    case Device::GPU:
      return static_cast<Matrix<T,Device::GPU>*>(this)->operator-=(A);
      break;
=======
        return static_cast<const Matrix<T,Device::CPU>*>(this)->operator-=(A);
    case Device::GPU:
        return static_cast<const Matrix<T,Device::GPU>*>(this)->operator-=(A);
>>>>>>> 41182fbd
    default:
        LogicError("Unsupported device type.");
    }
}

// Basic queries
// =============

// template<typename T>
// Int AbstractMatrix<T>::do_get_memory_size_() const EL_NO_EXCEPT
// {
//     if ((this->GetDevice() == Device::CPU)) {
//       return static_cast<const Matrix<T,Device::CPU>*>(this)->do_get_memory_size_();
//     }else if ((this->GetDevice() == Device::GPU)) {
//       return static_cast<const Matrix<T,Device::GPU>*>(this)->do_get_memory_size_());
//     }else {
//       LogicError("Unsupported device type.");
//     }
// }

// template <typename T>
// Device AbstractMatrix<T>::do_get_device_() const EL_NO_EXCEPT
// {
//     if ((this->GetDevice() == Device::CPU)) {
//       return static_cast<const Matrix<T,Device::CPU>*>(this)->do_get_memory_size_();
//     }else if ((this->GetDevice() == Device::GPU)) {
//       return static_cast<const Matrix<T,Device::GPU>*>(this)->do_get_memory_size_());
//     }else {
//       LogicError("Unsupported device type.");
//     }
// }

// template<typename T>
// T* AbstractMatrix<T>::Buffer() EL_NO_RELEASE_EXCEPT
// {
//     if ((this->GetDevice() == Device::CPU)) {
//       return static_cast<Matrix<T,Device::CPU>*>(this)->Buffer();
//     }else if ((this->GetDevice() == Device::GPU)) {
//       return static_cast<Matrix<T,Device::GPU>*>(this)->Buffer();
//     }else {
//       LogicError("Unsupported device type.");
//     }
// }

// template<typename T>
// T* AbstractMatrix<T>::Buffer(Int i, Int j) EL_NO_RELEASE_EXCEPT
// {
//     if ((this->GetDevice() == Device::CPU)) {
//       return static_cast<Matrix<T,Device::CPU>*>(this)->Buffer(i,j);
//     }else if ((this->GetDevice() == Device::GPU)) {
//       return static_cast<Matrix<T,Device::GPU>*>(this)->Buffer(i,j);
//     }else {
//       LogicError("Unsupported device type.");
//     }
// }

// template<typename T>
// const T* AbstractMatrix<T>::LockedBuffer() const EL_NO_EXCEPT
// {
//     if ((this->GetDevice() == Device::CPU)) {
//       return static_cast<const Matrix<T,Device::CPU>*>(this)->Buffer();
//     }else if ((this->GetDevice() == Device::GPU)) {
//       return static_cast<const Matrix<T,Device::GPU>*>(this)->Buffer();
//     }else {
//       LogicError("Unsupported device type.");
//     }
// }

// template<typename T>
// const T*
// AbstractMatrix<T>::LockedBuffer(Int i, Int j) const EL_NO_EXCEPT
// {
//     if ((this->GetDevice() == Device::CPU)) {
//       return static_cast<const Matrix<T,Device::CPU>*>(this)->Buffer(i,j);
//     }else if ((this->GetDevice() == Device::GPU)) {
//       return static_cast<const Matrix<T,Device::GPU>*>(this)->Buffer(i,j);
//     }else {
//       LogicError("Unsupported device type.");
//     }
// }

// Return a reference to a single entry without error-checking
// ===========================================================
template<typename T>
T const& AbstractMatrix<T>::CRef(Int i, Int j) const
    EL_NO_RELEASE_EXCEPT
{
    switch(this->GetDevice())
    {
    case Device::CPU:
        return static_cast<Matrix<T,Device::CPU> const*>(this)->CRef(i,j);
    case Device::GPU:
        return static_cast<Matrix<T,Device::GPU> const*>(this)->CRef(i,j);
    default:
        LogicError("Unsupported device type.");
    }
}

template<typename T>
T const& AbstractMatrix<T>::operator()(Int i, Int j) const
    EL_NO_RELEASE_EXCEPT
{
    switch(this->GetDevice())
    {
    case Device::CPU:
        return static_cast<Matrix<T,Device::CPU> const*>(this)->operator()(i,j);
    case Device::GPU:
        return static_cast<Matrix<T,Device::GPU> const*>(this)->operator()(i,j);
    default:
        LogicError("Unsupported device type.");
    }
}

template<typename T>
T& AbstractMatrix<T>::Ref(Int i, Int j)
    EL_NO_RELEASE_EXCEPT
{
    switch(this->GetDevice())
    {
    case Device::CPU:
        return static_cast<Matrix<T,Device::CPU>*>(this)->Ref(i,j);
    case Device::GPU:
        return static_cast<Matrix<T,Device::GPU>*>(this)->Ref(i,j);
    default:
        LogicError("Unsupported device type.");
    }
}

template<typename T>
T& AbstractMatrix<T>::operator()(Int i, Int j)
    EL_NO_RELEASE_EXCEPT
{
    switch(this->GetDevice())
    {
    case Device::CPU:
        return (static_cast<Matrix<T,Device::CPU>*>(this))->operator()(i,j);
    case Device::GPU:
        return (static_cast<Matrix<T,Device::GPU>*>(this))->operator()(i,j);
    default:
        LogicError("Unsupported device type.");
    }
}

}// namespace El
#endif // HYDROGEN_ABSTRACTMATRIX_HPP_<|MERGE_RESOLUTION|>--- conflicted
+++ resolved
@@ -370,120 +370,6 @@
 // Operator overloading
 // ====================
 
-<<<<<<< HEAD
-=======
-// Return a view
-// -------------
-template<typename T>
-AbstractMatrix<T>&
-AbstractMatrix<T>::operator()(Range<Int> I, Range<Int> J)
-{
-    switch(this->GetDevice()) {
-    case Device::CPU:
-        return static_cast<Matrix<T,Device::CPU>*>(this)->operator()(I,J);
-    case Device::GPU:
-        return static_cast<Matrix<T,Device::GPU>*>(this)->operator()(I,J);
-    default:
-        LogicError("Unsupported device type.");
-    }
-}
-
-template<typename T>
-const AbstractMatrix<T>&
-AbstractMatrix<T>::operator()(Range<Int> I, Range<Int> J) const
-{
-    switch(this->GetDevice()) {
-    case Device::CPU:
-        return static_cast<const Matrix<T,Device::CPU>*>(this)->operator()(I,J);
-    case Device::GPU:
-        return static_cast<const Matrix<T,Device::GPU>*>(this)->operator()(I,J);
-    default:
-        LogicError("Unsupported device type.");
-    }
-}
-
-// Return a (potentially non-contiguous) subset of indices
-// -------------------------------------------------------
-template<typename T>
-AbstractMatrix<T>& AbstractMatrix<T>::operator()
-    (Range<Int> I, vector<Int> const& J) const
-{
-    switch(this->GetDevice())
-    {
-    case Device::CPU:
-        return static_cast<const Matrix<T,Device::CPU>*>(this)->operator()(I,J);
-    case Device::GPU:
-        return static_cast<const Matrix<T,Device::GPU>*>(this)->operator()(I,J);
-    default:
-        LogicError("Unsupported device type.");
-    }
-}
-
-template<typename T>
-AbstractMatrix<T>& AbstractMatrix<T>::operator()
-    (vector<Int> const& I, Range<Int> J) const
-{
-    switch(this->GetDevice()) {
-    case Device::CPU:
-        return static_cast<const Matrix<T,Device::CPU>*>(this)->operator()(I,J);
-    case Device::GPU:
-        return static_cast<const Matrix<T,Device::GPU>*>(this)->operator()(I,J);
-    default:
-        LogicError("Unsupported device type.");
-    }
-}
-
-template<typename T>
-AbstractMatrix<T>& AbstractMatrix<T>::operator()
-    (vector<Int> const& I, vector<Int> const& J) const
-{
-    switch(this->GetDevice()) {
-    case Device::CPU:
-        return static_cast<const Matrix<T,Device::CPU>*>(this)->operator()(I,J);
-    case Device::GPU:
-        return static_cast<const Matrix<T,Device::GPU>*>(this)->operator()(I,J);
-    default:
-        LogicError("Unsupported device type.");
-    }
-}
-
-// // Make a copy
-// // -----------
-// template<typename T>
-// AbstractMatrix<T>&
-// AbstractMatrix<T>::operator=(AbstractMatrix<T> const& A)
-// {
-//     if (this->GetDevice() != A.GetDevice())
-//         LogicError("operator= requires matching device types.");
-
-//     if ((this->GetDevice() == Device::CPU)) {
-//       return static_cast<Matrix<T,Device::CPU>*>(this)->operator=(A);
-//     }else if ((this->GetDevice() == Device::GPU)) {
-//       return static_cast<Matrix<T,Device::GPU>*>(this)->operator=(A);
-//     }else {
-//       LogicError("Unsupported device type.");
-//     }
-// }
-
-// // Move assignment
-// // ---------------
-// template<typename T>
-// AbstractMatrix<T>&
-// AbstractMatrix<T>::operator=(AbstractMatrix<T>&& A)
-// {
-//     if (this->GetDevice() != A.GetDevice())
-//         LogicError("operator= requires matching device types.");
-
-//     if ((this->GetDevice() == Device::CPU)) {
-//       return static_cast<Matrix<T,Device::CPU>*>(this)->operator=(A);
-//     }else if ((this->GetDevice() == Device::GPU)) {
-//       return static_cast<Matrix<T,Device::GPU>*>(this)->operator=(A);
-//     }else {
-//       LogicError("Unsupported device type.");
-//     }
-// }
-
->>>>>>> 41182fbd
 // Rescaling
 // ---------
 template<typename T>
@@ -492,17 +378,11 @@
 {
     switch(this->GetDevice()) {
     case Device::CPU:
-<<<<<<< HEAD
       return static_cast<Matrix<T,Device::CPU>*>(this)->operator*=(alpha);
       break;
     case Device::GPU:
       return static_cast<Matrix<T,Device::GPU>*>(this)->operator*=(alpha);
       break;
-=======
-        return static_cast<const Matrix<T,Device::CPU>*>(this)->operator*=(alpha);
-    case Device::GPU:
-        return static_cast<const Matrix<T,Device::GPU>*>(this)->operator*=(alpha);
->>>>>>> 41182fbd
     default:
         LogicError("Unsupported device type.");
     }
@@ -519,17 +399,11 @@
 
     switch(this->GetDevice()) {
     case Device::CPU:
-<<<<<<< HEAD
       return static_cast<Matrix<T,Device::CPU>*>(this)->operator+=(A);
       break;
     case Device::GPU:
       return static_cast<Matrix<T,Device::GPU>*>(this)->operator+=(A);
       break;
-=======
-        return static_cast<const Matrix<T,Device::CPU>*>(this)->operator+=(A);
-    case Device::GPU:
-        return static_cast<const Matrix<T,Device::GPU>*>(this)->operator+=(A);
->>>>>>> 41182fbd
     default:
         LogicError("Unsupported device type.");
     }
@@ -544,17 +418,11 @@
 
     switch(this->GetDevice()) {
     case Device::CPU:
-<<<<<<< HEAD
       return static_cast<Matrix<T,Device::CPU>*>(this)->operator-=(A);
       break;
     case Device::GPU:
       return static_cast<Matrix<T,Device::GPU>*>(this)->operator-=(A);
       break;
-=======
-        return static_cast<const Matrix<T,Device::CPU>*>(this)->operator-=(A);
-    case Device::GPU:
-        return static_cast<const Matrix<T,Device::GPU>*>(this)->operator-=(A);
->>>>>>> 41182fbd
     default:
         LogicError("Unsupported device type.");
     }
