// AllGather

namespace El
{
namespace mpi
{

#ifdef HYDROGEN_HAVE_ALUMINUM
template <typename T, Device D,
          typename/*=EnableIf<IsAluminumSupported<T,D,COLL>>*/>
void AllGather(
    const T* sbuf, int sc, T* rbuf, int rc, Comm const& comm,
    SyncInfo<D> const& syncInfo)
{
    EL_DEBUG_CSE
    AUTO_PROFILE_REGION("MPI.AllGather.Al", syncInfo);
    using Backend = BestBackend<T,D,Collective::ALLGATHER>;
<<<<<<< HEAD
    auto alSyncInfo =
        SyncInfoFromComm(comm.template GetComm<Backend>(), syncInfo);

    auto multisync = MakeMultiSync(alSyncInfo, syncInfo);

    {
        AUTO_NOSYNC_PROFILE_REGION("Al.Allgather");
        Al::Allgather<Backend>(
            sbuf, rbuf, sc, comm.template GetComm<Backend>());
    }
=======
    Al::Allgather<Backend>(
        sbuf, rbuf, sc, comm.template GetComm<Backend>(syncInfo));
>>>>>>> 7d455906
}
#endif // HYDROGEN_HAVE_ALUMINUM

template <typename T, Device D, typename, typename, typename, typename, typename>
void AllGather(
    const T* sbuf, int sc, T* rbuf, int rc, Comm const& comm,
    SyncInfo<D> const& syncInfo)
{
    EL_DEBUG_CSE

#ifdef HYDROGEN_ENSURE_HOST_MPI_BUFFERS
    auto size_c = Size(comm);

    ENSURE_HOST_SEND_BUFFER(sbuf, sc, syncInfo);
    ENSURE_HOST_RECV_BUFFER(rbuf, rc*size_c, syncInfo);
#endif

    Synchronize(syncInfo);

#ifdef EL_USE_BYTE_ALLGATHERS
    LogicError("AllGather: Let Tom know if you go down this code path.");

    using UCP = unsigned char*;
    EL_CHECK_MPI_CALL(
        MPI_Allgather(
            reinterpret_cast<UCP>(const_cast<T*>(sbuf)),
            sizeof(T)*sc, MPI_UNSIGNED_CHAR,
            reinterpret_cast<UCP>(rbuf),
            sizeof(T)*rc, MPI_UNSIGNED_CHAR,
            comm.GetMPIComm()));
#else
    EL_CHECK_MPI_CALL(
        MPI_Allgather(
            sbuf, sc, TypeMap<T>(), rbuf, rc, TypeMap<T>(), comm.GetMPIComm()));
#endif
}

template <typename T, Device D, typename, typename, typename, typename>
void AllGather(
    Complex<T> const* sbuf, int sc,
    Complex<T>* rbuf, int rc, Comm const& comm,
    SyncInfo<D> const& syncInfo)
{
    EL_DEBUG_CSE

#ifdef HYDROGEN_ENSURE_HOST_MPI_BUFFERS
    auto size_c = Size(comm);

    ENSURE_HOST_SEND_BUFFER(sbuf, sc, syncInfo);
    ENSURE_HOST_RECV_BUFFER(rbuf, rc*size_c, syncInfo);
#endif

    Synchronize(syncInfo);

#ifdef EL_USE_BYTE_ALLGATHERS
    LogicError("AllGather: Let Tom know if you go down this code path.");
    EL_CHECK_MPI_CALL(
        MPI_Allgather(
            reinterpret_cast<UCP>(const_cast<Complex<T>*>(sbuf)),
            2*sizeof(T)*sc, MPI_UNSIGNED_CHAR,
            reinterpret_cast<UCP>(rbuf),
            2*sizeof(T)*rc, MPI_UNSIGNED_CHAR,
            comm.GetMPIComm()));
#else
#ifdef EL_AVOID_COMPLEX_MPI
    EL_CHECK_MPI_CALL(
        MPI_Allgather(
            sbuf, 2*sc, TypeMap<T>(), rbuf, 2*rc,
            TypeMap<T>(), comm.GetMPIComm()));
#else
    EL_CHECK_MPI_CALL(
        MPI_Allgather(
            sbuf, sc, TypeMap<Complex<T>>(),
            rbuf, rc, TypeMap<Complex<T>>(), comm.GetMPIComm()));
#endif
#endif
}

template <typename T, Device D, typename, typename, typename>
void AllGather(
    T const* sbuf, int sc, T* rbuf, int rc, Comm const& comm,
    SyncInfo<D> const& syncInfo)
{
    EL_DEBUG_CSE
    const int commSize = mpi::Size(comm);
    const int totalRecv = rc*commSize;

#ifdef HYDROGEN_ENSURE_HOST_MPI_BUFFERS
    ENSURE_HOST_SEND_BUFFER(sbuf, sc, syncInfo);
    ENSURE_HOST_RECV_BUFFER(rbuf, totalRecv, syncInfo);
#endif

    Synchronize(syncInfo);

    std::vector<byte> packedSend, packedRecv;
    Serialize(sc, sbuf, packedSend);

    ReserveSerialized(totalRecv, rbuf, packedRecv);
    EL_CHECK_MPI_CALL(
        MPI_Allgather(
            packedSend.data(), sc, TypeMap<T>(),
            packedRecv.data(), rc, TypeMap<T>(), comm.GetMPIComm()));
    Deserialize(totalRecv, packedRecv, rbuf);
}

template <typename T, Device D, typename, typename>
void AllGather(
    T const*, int, T*, int, Comm const&, SyncInfo<D> const&)
{
    LogicError("AllGather: Bad device/type combination.");
}

#define MPI_ALLGATHER_PROTO_DEV(T,D) \
    template void AllGather(const T* sbuf, int sc, T* rbuf, int rc, Comm const& comm, \
                            SyncInfo<D> const&);

#ifndef HYDROGEN_HAVE_CUDA
#define MPI_ALLGATHER_PROTO(T) \
    MPI_ALLGATHER_PROTO_DEV(T,Device::CPU)
#else
#define MPI_ALLGATHER_PROTO(T)             \
    MPI_ALLGATHER_PROTO_DEV(T,Device::CPU) \
    MPI_ALLGATHER_PROTO_DEV(T,Device::GPU)
#endif // HYDROGEN_HAVE_CUDA

MPI_ALLGATHER_PROTO(byte)
MPI_ALLGATHER_PROTO(int)
MPI_ALLGATHER_PROTO(unsigned)
MPI_ALLGATHER_PROTO(long int)
MPI_ALLGATHER_PROTO(unsigned long)
MPI_ALLGATHER_PROTO(float)
MPI_ALLGATHER_PROTO(double)
MPI_ALLGATHER_PROTO(long long int)
MPI_ALLGATHER_PROTO(unsigned long long)
MPI_ALLGATHER_PROTO(ValueInt<Int>)
MPI_ALLGATHER_PROTO(Entry<Int>)
MPI_ALLGATHER_PROTO(Complex<float>)
MPI_ALLGATHER_PROTO(ValueInt<float>)
MPI_ALLGATHER_PROTO(ValueInt<Complex<float>>)
MPI_ALLGATHER_PROTO(Entry<float>)
MPI_ALLGATHER_PROTO(Entry<Complex<float>>)
MPI_ALLGATHER_PROTO(Complex<double>)
MPI_ALLGATHER_PROTO(ValueInt<double>)
MPI_ALLGATHER_PROTO(ValueInt<Complex<double>>)
MPI_ALLGATHER_PROTO(Entry<double>)
MPI_ALLGATHER_PROTO(Entry<Complex<double>>)
#ifdef HYDROGEN_HAVE_QD
MPI_ALLGATHER_PROTO(DoubleDouble)
MPI_ALLGATHER_PROTO(QuadDouble)
MPI_ALLGATHER_PROTO(Complex<DoubleDouble>)
MPI_ALLGATHER_PROTO(Complex<QuadDouble>)
MPI_ALLGATHER_PROTO(ValueInt<DoubleDouble>)
MPI_ALLGATHER_PROTO(ValueInt<QuadDouble>)
MPI_ALLGATHER_PROTO(ValueInt<Complex<DoubleDouble>>)
MPI_ALLGATHER_PROTO(ValueInt<Complex<QuadDouble>>)
MPI_ALLGATHER_PROTO(Entry<DoubleDouble>)
MPI_ALLGATHER_PROTO(Entry<QuadDouble>)
MPI_ALLGATHER_PROTO(Entry<Complex<DoubleDouble>>)
MPI_ALLGATHER_PROTO(Entry<Complex<QuadDouble>>)
#endif
#ifdef HYDROGEN_HAVE_QUADMATH
MPI_ALLGATHER_PROTO(Quad)
MPI_ALLGATHER_PROTO(Complex<Quad>)
MPI_ALLGATHER_PROTO(ValueInt<Quad>)
MPI_ALLGATHER_PROTO(ValueInt<Complex<Quad>>)
MPI_ALLGATHER_PROTO(Entry<Quad>)
MPI_ALLGATHER_PROTO(Entry<Complex<Quad>>)
#endif
#ifdef HYDROGEN_HAVE_MPC
MPI_ALLGATHER_PROTO(BigInt)
MPI_ALLGATHER_PROTO(BigFloat)
MPI_ALLGATHER_PROTO(Complex<BigFloat>)
MPI_ALLGATHER_PROTO(ValueInt<BigInt>)
MPI_ALLGATHER_PROTO(ValueInt<BigFloat>)
MPI_ALLGATHER_PROTO(ValueInt<Complex<BigFloat>>)
MPI_ALLGATHER_PROTO(Entry<BigInt>)
MPI_ALLGATHER_PROTO(Entry<BigFloat>)
MPI_ALLGATHER_PROTO(Entry<Complex<BigFloat>>)
#endif

} // namespace mpi
} // namespace El<|MERGE_RESOLUTION|>--- conflicted
+++ resolved
@@ -15,21 +15,8 @@
     EL_DEBUG_CSE
     AUTO_PROFILE_REGION("MPI.AllGather.Al", syncInfo);
     using Backend = BestBackend<T,D,Collective::ALLGATHER>;
-<<<<<<< HEAD
-    auto alSyncInfo =
-        SyncInfoFromComm(comm.template GetComm<Backend>(), syncInfo);
-
-    auto multisync = MakeMultiSync(alSyncInfo, syncInfo);
-
-    {
-        AUTO_NOSYNC_PROFILE_REGION("Al.Allgather");
-        Al::Allgather<Backend>(
-            sbuf, rbuf, sc, comm.template GetComm<Backend>());
-    }
-=======
     Al::Allgather<Backend>(
         sbuf, rbuf, sc, comm.template GetComm<Backend>(syncInfo));
->>>>>>> 7d455906
 }
 #endif // HYDROGEN_HAVE_ALUMINUM
 
