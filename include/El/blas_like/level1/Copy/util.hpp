/*
   Copyright (c) 2009-2016, Jack Poulson
   All rights reserved.

   This file is part of Elemental and is under the BSD 2-Clause License,
   which can be found in the LICENSE file in the root directory, or at
   http://opensource.org/licenses/BSD-2-Clause
*/
#ifndef EL_BLAS_COPY_UTIL_HPP
#define EL_BLAS_COPY_UTIL_HPP

#ifdef HYDROGEN_HAVE_CUDA
#include "../GPU/Copy.hpp"
#endif

namespace El
{
namespace copy
{
namespace util
{
namespace details
{
template <Device D>
struct StridedMemCopy_impl
{
    template <typename... Args>
    static void call(Args&&... args)
    {
        StridedMemCopy(std::forward<Args>(args)...);
    }
};

#ifdef HYDROGEN_HAVE_CUDA
template <>
struct StridedMemCopy_impl<Device::GPU>
{
    template <typename T>
    static void call(T* dest, Int const& destStride,
                     T const* source, Int const& sourceStride,
                     Int const& numEntries)
    {
        cublas::Copy(numEntries, source, sourceStride, dest, destStride);
    }
};// StridedMemCopy_impl<GPU,T>
#endif // HYDROGEN_HAVE_CUDA
}// namespace details

template <Device D, typename T,
          typename=EnableIf<IsDeviceValidType<T,D>>>
void DeviceStridedMemCopy(
    T* dest, Int destStride,
    const T* source, Int sourceStride, Int numEntries)
{
    details::StridedMemCopy_impl<D>::call(
        dest, destStride, source, sourceStride, numEntries);
}

template <Device D, typename T,
          typename=DisableIf<IsDeviceValidType<T,D>>,
          typename=void>
void DeviceStridedMemCopy(
    T*, Int const&, T const*, Int const&, Int const&)
{
    LogicError("Devicestridedmemcopy: Bad device/type combination.");
}

namespace details
{
template <typename T, Device D, bool=IsDeviceValidType_v<T,D>()>
struct Impl
{
    template <typename... Ts>
    static void InterleaveMatrix(Ts&&...)
    {
        LogicError("copy::util::Bad device/type combination.");
    }

    template <typename... Ts>
    static void RowStridedPack(Ts&&...)
    {
        LogicError("copy::util::Bad device/type combination.");
    }

    template <typename... Ts>
    static void RowStridedUnpack(Ts&&...)
    {
        LogicError("copy::util::Bad device/type combination.");
    }

    template <typename... Ts>
    static void PartialRowStridedPack(Ts&&...)
    {
        LogicError("copy::util::Bad device/type combination.");
    }

    template <typename... Ts>
    static void PartialRowStridedUnpack(Ts&&...)
    {
        LogicError("copy::util::Bad device/type combination.");
    }

    template <typename... Ts>
    static void PartialColStridedColumnPack(Ts&&...)
    {
        LogicError("copy::util::Bad device/type combination.");
    }
};

template <typename T>
struct Impl<T, Device::CPU, true>
{
    static void InterleaveMatrix(
        Int height, Int width,
        T const* A, Int colStrideA, Int rowStrideA,
        T* B, Int colStrideB, Int rowStrideB)
    {
        if (colStrideA == 1 && colStrideB == 1)
        {
            lapack::Copy('F', height, width, A, rowStrideA, B, rowStrideB);
        }
        else
        {
#ifdef HYDROGEN_HAVE_MKL
            mkl::omatcopy
                (NORMAL, height, width, T(1),
                  A, rowStrideA, colStrideA,
                  B, rowStrideB, colStrideB);
#else
            for(Int j=0; j<width; ++j)
                StridedMemCopy
                    (&B[j*rowStrideB], colStrideB,
                      &A[j*rowStrideA], colStrideA, height);
#endif
        }
    }

    static void RowStridedPack(Int height, Int width,
                               Int rowAlign, Int rowStride,
                               T const* A,Int ALDim,
                               T* BPortions, Int portionSize)
    {
        for (Int k=0; k<rowStride; ++k)
        {
            const Int rowShift = Shift_(k, rowAlign, rowStride);
            const Int localWidth = Length_(width, rowShift, rowStride);
            lapack::Copy
                ('F', height, localWidth,
                 &A[rowShift*ALDim],        rowStride*ALDim,
                 &BPortions[k*portionSize], height);
        }
    }

    static void RowStridedUnpack
    (Int height, Int width,
      Int rowAlign, Int rowStride,
      const T* APortions, Int portionSize,
      T* B,         Int BLDim)
    {
        for (Int k=0; k<rowStride; ++k)
        {
            const Int rowShift = Shift_(k, rowAlign, rowStride);
            const Int localWidth = Length_(width, rowShift, rowStride);
            lapack::Copy
                ('F', height, localWidth,
                 &APortions[k*portionSize], height,
                 &B[rowShift*BLDim],        rowStride*BLDim);
        }
    }

    static void PartialRowStridedPack
    (Int height, Int width,
     Int rowAlign, Int rowStride,
     Int rowStrideUnion, Int rowStridePart, Int rowRankPart,
     Int rowShiftA,
     const T* A,         Int ALDim,
     T* BPortions, Int portionSize)
    {
        for (Int k=0; k<rowStrideUnion; ++k)
        {
            const Int rowShift =
                Shift_(rowRankPart+k*rowStridePart, rowAlign, rowStride);
            const Int rowOffset = (rowShift-rowShiftA) / rowStridePart;
            const Int localWidth = Length_(width, rowShift, rowStride);
            lapack::Copy
                ('F', height, localWidth,
                 &A[rowOffset*ALDim],       rowStrideUnion*ALDim,
                 &BPortions[k*portionSize], height);
        }
    }

    static void PartialRowStridedUnpack
    (Int height, Int width,
     Int rowAlign, Int rowStride,
     Int rowStrideUnion, Int rowStridePart, Int rowRankPart,
     Int rowShiftB,
     const T* APortions, Int portionSize,
     T* B, Int BLDim)
    {
        for (Int k=0; k<rowStrideUnion; ++k)
        {
            const Int rowShift =
                Shift_(rowRankPart+k*rowStridePart, rowAlign, rowStride);
            const Int rowOffset = (rowShift-rowShiftB) / rowStridePart;
            const Int localWidth = Length_(width, rowShift, rowStride);
            lapack::Copy
                ('F', height, localWidth,
                 &APortions[k*portionSize], height,
                 &B[rowOffset*BLDim],       rowStrideUnion*BLDim);
        }
    }

    static void PartialColStridedColumnPack
    (Int height,
     Int colAlign, Int colStride,
     Int colStrideUnion, Int colStridePart, Int colRankPart,
     Int colShiftA,
     const T* A,
     T* BPortions, Int portionSize)
    {
        for (Int k=0; k<colStrideUnion; ++k)
        {
            const Int colShift =
                Shift_(colRankPart+k*colStridePart, colAlign, colStride);
            const Int colOffset = (colShift-colShiftA) / colStridePart;
            const Int localHeight = Length_(height, colShift, colStride);
            StridedMemCopy
                (&BPortions[k*portionSize], 1,
                 &A[colOffset],             colStrideUnion, localHeight);
        }
    }

};

#ifdef HYDROGEN_HAVE_CUDA
template <typename T>
struct Impl<T, Device::GPU, true>
{
    static void InterleaveMatrix(Int height, Int width,
                     T const* A, Int colStrideA, Int rowStrideA,
                     T* B, Int colStrideB, Int rowStrideB)
    {
        if (colStrideA == 1 && colStrideB == 1)
        {
            EL_CHECK_CUDA(cudaMemcpy2DAsync(B, rowStrideB*sizeof(T),
                                            A, rowStrideA*sizeof(T),
                                            height*sizeof(T), width,
                                            cudaMemcpyDeviceToDevice,
                                            GPUManager::Stream()));
        }
        else
        {
            Copy_GPU_impl(height, width,
                          A, colStrideA, rowStrideA,
                          B, colStrideB, rowStrideB);
        }
    }

    static void RowStridedPack(Int height, Int width,
                               Int rowAlign, Int rowStride,
                               T const* A,Int ALDim,
                               T* BPortions, Int portionSize)
    {
        for (Int k=0; k<rowStride; ++k)
        {
            const Int rowShift = Shift_(k, rowAlign, rowStride);
            const Int localWidth = Length_(width, rowShift, rowStride);
            EL_CHECK_CUDA(cudaMemcpy2DAsync(BPortions + k*portionSize, height*sizeof(T),
                                            A+rowShift*ALDim, rowStride*ALDim*sizeof(T),
                                            height*sizeof(T), localWidth,
                                            cudaMemcpyDeviceToDevice,
                                            GPUManager::Stream()));
        }
    }

    static void RowStridedUnpack(Int height, Int width,
                                 Int rowAlign, Int rowStride,
                                 T const* APortions, Int portionSize,
                                 T* B, Int BLDim)
    {
        for (Int k=0; k<rowStride; ++k)
        {
            const Int rowShift = Shift_(k, rowAlign, rowStride);
            const Int localWidth = Length_(width, rowShift, rowStride);
            EL_CHECK_CUDA(cudaMemcpy2DAsync(B+rowShift*BLDim, rowStride*BLDim*sizeof(T),
                                            APortions+k*portionSize, height*sizeof(T),
                                            height*sizeof(T), localWidth,
                                            cudaMemcpyDeviceToDevice,
                                            GPUManager::Stream()));
        }
    }

    static void PartialRowStridedPack
    (Int height, Int width,
     Int rowAlign, Int rowStride,
     Int rowStrideUnion, Int rowStridePart, Int rowRankPart,
     Int rowShiftA,
     const T* A,         Int ALDim,
     T* BPortions, Int portionSize)
    {
        for (Int k=0; k<rowStrideUnion; ++k)
        {
            const Int rowShift = Shift_(rowRankPart+k*rowStridePart,
                                        rowAlign, rowStride);
            const Int rowOffset = (rowShift-rowShiftA) / rowStridePart;
            const Int localWidth = Length_(width, rowShift, rowStride);
            EL_CHECK_CUDA(cudaMemcpy2DAsync(
                BPortions + k*portionSize, height*sizeof(T),
                A + rowOffset*ALDim, rowStrideUnion*ALDim*sizeof(T),
                height*sizeof(T), localWidth,
                cudaMemcpyDeviceToDevice,
                GPUManager::Stream()));
        }
    }

    static void PartialRowStridedUnpack
    (Int height, Int width,
     Int rowAlign, Int rowStride,
     Int rowStrideUnion, Int rowStridePart, Int rowRankPart,
     Int rowShiftB,
     const T* APortions, Int portionSize,
     T* B, Int BLDim)
    {
        for (Int k=0; k<rowStrideUnion; ++k)
        {
            const Int rowShift = Shift_(rowRankPart+k*rowStridePart,
                                        rowAlign, rowStride);
            const Int rowOffset = (rowShift-rowShiftB) / rowStridePart;
            const Int localWidth = Length_(width, rowShift, rowStride);
            EL_CHECK_CUDA(cudaMemcpy2DAsync(
                B + rowOffset*BLDim, rowStrideUnion*BLDim*sizeof(T),
                APortions + k*portionSize, height*sizeof(T),
                height*sizeof(T), localWidth,
                cudaMemcpyDeviceToDevice,
                GPUManager::Stream()));
        }
    }

    static void PartialColStridedColumnPack(
        Int height,
        Int colAlign, Int colStride,
        Int colStrideUnion, Int colStridePart, Int colRankPart,
        Int colShiftA,
        const T* A,
        T* BPortions, Int portionSize)
    {
        for (Int k=0; k<colStrideUnion; ++k)
        {
            const Int colShift =
                Shift_(colRankPart+k*colStridePart, colAlign, colStride);
            const Int colOffset = (colShift-colShiftA) / colStridePart;
            const Int localHeight = Length_(height, colShift, colStride);

<<<<<<< HEAD
            DeviceStridedMemCopy<Device::GPU>(
                BPortions + k*portionSize, 1,
                A + colOffset, colStrideUnion, localHeight);
=======
            (void)colOffset;
            (void)localHeight;
            LogicError("PartialColStridedColumnPack<T,GPU>: Not implemented.");
#if 0
            StridedMemCopy
                (&BPortions[k*portionSize], 1,
                 &A[colOffset],             colStrideUnion, localHeight);
#endif
>>>>>>> a24be8f5
        }
    }

};

#endif // HYDROGEN_HAVE_CUDA

}// namespace details


template <Device SrcD, Device DestD, typename T>
void InterDeviceMemCopy2D(
    T * EL_RESTRICT const dest, Int const dest_ldim,
    T const* EL_RESTRICT const src, Int const src_ldim,
    Int const height, Int const width)
{
#ifndef EL_RELEASE
    if ((dest_ldim < height) || (src_ldim < height))
        LogicError("InterDeviceMemCopy2D: Bad ldim/height.");
#endif // !EL_RELEASE
    InterDeviceCopy<SrcD,DestD>::MemCopy2D(
        dest, dest_ldim, src, src_ldim, height, width);
}

template <Device SrcD, Device DestD, typename T>
void InterDeviceMemCopy2DAsync(
    T * EL_RESTRICT const dest, Int const dest_ldim,
    T const* EL_RESTRICT const src, Int const src_ldim,
    Int const height, Int const width)
{
#ifndef EL_RELEASE
    if ((dest_ldim < height) || (src_ldim < height))
        LogicError("InterDeviceMemCopy2D: Bad ldim/height.");
#endif // !EL_RELEASE
    InterDeviceCopy<SrcD,DestD>::MemCopy2DAsync(
        dest, dest_ldim, src, src_ldim, height, width);
}

template<typename T, Device D>
void InterleaveMatrix
(Int height, Int width,
  const T* A, Int colStrideA, Int rowStrideA,
        T* B, Int colStrideB, Int rowStrideB)
{
    details::Impl<T,D>::InterleaveMatrix(height, width,
                                         A, colStrideA, rowStrideA,
                                         B, colStrideB, rowStrideB);
}

template<typename T,Device D>
void ColStridedPack
(Int height, Int width,
  Int colAlign, Int colStride,
  const T* A,         Int ALDim,
        T* BPortions, Int portionSize)
{
    for (Int k=0; k<colStride; ++k)
    {
        const Int colShift = Shift_(k, colAlign, colStride);
        const Int localHeight = Length_(height, colShift, colStride);
        InterleaveMatrix<T,D>
        (localHeight, width,
          &A[colShift],              colStride, ALDim,
          &BPortions[k*portionSize], 1,         localHeight);
    }
}

// FIXME: GPU IMPL
// TODO(poulson): Use this routine
template<typename T>
void ColStridedColumnPack
(Int height,
  Int colAlign, Int colStride,
  const T* A,
        T* BPortions, Int portionSize)
{
    for (Int k=0; k<colStride; ++k)
    {
        const Int colShift = Shift_(k, colAlign, colStride);
        const Int localHeight = Length_(height, colShift, colStride);
        StridedMemCopy
        (&BPortions[k*portionSize], 1,
          &A[colShift],              colStride, localHeight);
    }
}

template<typename T,Device D>
void ColStridedUnpack
(Int height, Int width,
  Int colAlign, Int colStride,
  const T* APortions, Int portionSize,
        T* B,         Int BLDim)
{
    for (Int k=0; k<colStride; ++k)
    {
        const Int colShift = Shift_(k, colAlign, colStride);
        const Int localHeight = Length_(height, colShift, colStride);
        InterleaveMatrix<T,D>
        (localHeight, width,
          &APortions[k*portionSize], 1,         localHeight,
          &B[colShift],              colStride, BLDim);
    }
}

template<typename T>
void BlockedColStridedUnpack
(Int height, Int width,
  Int colAlign, Int colStride,
  Int blockHeight, Int colCut,
  const T* APortions, Int portionSize,
        T* B,         Int BLDim)
{
    const Int firstBlockHeight = blockHeight - colCut;
    for (Int portion=0; portion<colStride; ++portion)
    {
        const T* APortion = &APortions[portion*portionSize];
        const Int colShift = Shift_(portion, colAlign, colStride);
        const Int localHeight =
          BlockedLength_(height, colShift, blockHeight, colCut, colStride);

        // Loop over the block rows from this portion
        Int blockRow = colShift;
        Int rowIndex =
          (colShift==0 ? 0 : firstBlockHeight + (colShift-1)*blockHeight);
        Int packedRowIndex = 0;
        while(rowIndex < height)
        {
            const Int thisBlockHeight =
              (blockRow == 0 ?
                firstBlockHeight :
                Min(blockHeight,height-rowIndex));

            lapack::Copy
            ('F', thisBlockHeight, width,
              &APortion[packedRowIndex], localHeight,
              &B[rowIndex],              BLDim);

            blockRow += colStride;
            rowIndex += thisBlockHeight + (colStride-1)*blockHeight;
            packedRowIndex += thisBlockHeight;
        }
    }
}

template <typename T,Device D>
void PartialColStridedPack
(Int height, Int width,
  Int colAlign, Int colStride,
  Int colStrideUnion, Int colStridePart, Int colRankPart,
  Int colShiftA,
  const T* A,         Int ALDim,
        T* BPortions, Int portionSize)
{
    for (Int k=0; k<colStrideUnion; ++k)
    {
        const Int colShift =
            Shift_(colRankPart+k*colStridePart, colAlign, colStride);
        const Int colOffset = (colShift-colShiftA) / colStridePart;
        const Int localHeight = Length_(height, colShift, colStride);
        InterleaveMatrix<T,D>
        (localHeight, width,
          A+colOffset,             colStrideUnion, ALDim,
          BPortions+k*portionSize, 1,              localHeight);
    }
}

template<typename T>
void PartialColStridedColumnPack
(Int height,
  Int colAlign, Int colStride,
  Int colStrideUnion, Int colStridePart, Int colRankPart,
  Int colShiftA,
  const T* A,
        T* BPortions, Int portionSize)
{
    for (Int k=0; k<colStrideUnion; ++k)
    {
        const Int colShift =
            Shift_(colRankPart+k*colStridePart, colAlign, colStride);
        const Int colOffset = (colShift-colShiftA) / colStridePart;
        const Int localHeight = Length_(height, colShift, colStride);
        StridedMemCopy
        (&BPortions[k*portionSize], 1,
          &A[colOffset],             colStrideUnion, localHeight);
    }
}

template<typename T,Device D>
void PartialColStridedUnpack
(Int height, Int width,
  Int colAlign, Int colStride,
  Int colStrideUnion, Int colStridePart, Int colRankPart,
  Int colShiftB,
  const T* APortions, Int portionSize,
        T* B,         Int BLDim)
{
    for (Int k=0; k<colStrideUnion; ++k)
    {
        const Int colShift =
            Shift_(colRankPart+k*colStridePart, colAlign, colStride);
        const Int colOffset = (colShift-colShiftB) / colStridePart;
        const Int localHeight = Length_(height, colShift, colStride);
        InterleaveMatrix<T,D>
        (localHeight, width,
          &APortions[k*portionSize], 1,              localHeight,
          &B[colOffset],             colStrideUnion, BLDim);
    }
}

template<typename T>
void PartialColStridedColumnUnpack
(Int height,
  Int colAlign, Int colStride,
  Int colStrideUnion, Int colStridePart, Int colRankPart,
  Int colShiftB,
  const T* APortions, Int portionSize,
        T* B)
{
    for (Int k=0; k<colStrideUnion; ++k)
    {
        const Int colShift =
            Shift_(colRankPart+k*colStridePart, colAlign, colStride);
        const Int colOffset = (colShift-colShiftB) / colStridePart;
        const Int localHeight = Length_(height, colShift, colStride);
        StridedMemCopy
        (&B[colOffset],             colStrideUnion,
          &APortions[k*portionSize], 1,              localHeight);
    }
}

template<typename T,Device D>
void RowStridedPack
(Int height, Int width,
  Int rowAlign, Int rowStride,
  const T* A,         Int ALDim,
        T* BPortions, Int portionSize)
{
    details::Impl<T,D>::RowStridedPack(height, width, rowAlign, rowStride,
                                       A, ALDim, BPortions, portionSize);
}

template<typename T,Device D>
void RowStridedUnpack
(Int height, Int width,
  Int rowAlign, Int rowStride,
  const T* APortions, Int portionSize,
        T* B,         Int BLDim)
{
    details::Impl<T,D>::RowStridedUnpack(height, width, rowAlign, rowStride,
                                         APortions, portionSize, B, BLDim);
}



template<typename T>
void BlockedRowStridedUnpack
(Int height, Int width,
  Int rowAlign, Int rowStride,
  Int blockWidth, Int rowCut,
  const T* APortions, Int portionSize,
        T* B,         Int BLDim)
{
    const Int firstBlockWidth = blockWidth - rowCut;
    for (Int portion=0; portion<rowStride; ++portion)
    {
        const T* APortion = &APortions[portion*portionSize];
        const Int rowShift = Shift_(portion, rowAlign, rowStride);
        // Loop over the block columns from this portion
        Int blockCol = rowShift;
        Int colIndex =
          (rowShift==0 ? 0 : firstBlockWidth + (rowShift-1)*blockWidth);
        Int packedColIndex = 0;

        while(colIndex < width)
        {
            const Int thisBlockWidth =
              (blockCol == 0 ?
                firstBlockWidth :
                Min(blockWidth,width-colIndex));

            lapack::Copy
            ('F', height, thisBlockWidth,
              &APortion[packedColIndex*height], height,
              &B[colIndex*BLDim],               BLDim);

            blockCol += rowStride;
            colIndex += thisBlockWidth + (rowStride-1)*blockWidth;
            packedColIndex += thisBlockWidth;
        }
    }
}

template<typename T>
void BlockedRowFilter
(Int height, Int width,
  Int rowShift, Int rowStride,
  Int blockWidth, Int rowCut,
  const T* A, Int ALDim,
        T* B, Int BLDim)
{
    EL_DEBUG_CSE
    const Int firstBlockWidth = blockWidth - rowCut;

    // Loop over the block columns from this portion
    Int blockCol = rowShift;
    Int colIndex =
      (rowShift==0 ? 0 : firstBlockWidth + (rowShift-1)*blockWidth);
    Int packedColIndex = 0;

    while(colIndex < width)
    {
        const Int thisBlockWidth =
          (blockCol == 0 ?
            firstBlockWidth :
            Min(blockWidth,width-colIndex));

        lapack::Copy
        ('F', height, thisBlockWidth,
          &A[colIndex      *ALDim], ALDim,
          &B[packedColIndex*BLDim], BLDim);

        blockCol += rowStride;
        colIndex += thisBlockWidth + (rowStride-1)*blockWidth;
        packedColIndex += thisBlockWidth;
    }
}

template<typename T>
void BlockedColFilter
(Int height, Int width,
  Int colShift, Int colStride,
  Int blockHeight, Int colCut,
  const T* A, Int ALDim,
        T* B, Int BLDim)
{
    EL_DEBUG_CSE
    const Int firstBlockHeight = blockHeight - colCut;

    // Loop over the block rows from this portion
    Int blockRow = colShift;
    Int rowIndex =
      (colShift==0 ? 0 : firstBlockHeight + (colShift-1)*blockHeight);
    Int packedRowIndex = 0;

    while(rowIndex < height)
    {
        const Int thisBlockHeight =
          (blockRow == 0 ?
            firstBlockHeight :
            Min(blockHeight,height-rowIndex));

        lapack::Copy
        ('F', thisBlockHeight, width,
          &A[rowIndex],       ALDim,
          &B[packedRowIndex], BLDim);

        blockRow += colStride;
        rowIndex += thisBlockHeight + (colStride-1)*blockHeight;
        packedRowIndex += thisBlockHeight;
    }
}

template<typename T,Device D>
void PartialRowStridedPack
(Int height, Int width,
  Int rowAlign, Int rowStride,
  Int rowStrideUnion, Int rowStridePart, Int rowRankPart,
  Int rowShiftA,
  const T* A,         Int ALDim,
        T* BPortions, Int portionSize)
{
    details::Impl<T,D>::PartialRowStridedPack(
        height, width, rowAlign, rowStride,
        rowStrideUnion, rowStridePart, rowRankPart, rowShiftA,
        A, ALDim, BPortions, portionSize);
}

template<typename T,Device D>
void PartialRowStridedUnpack
(Int height, Int width,
  Int rowAlign, Int rowStride,
  Int rowStrideUnion, Int rowStridePart, Int rowRankPart,
  Int rowShiftB,
  const T* APortions, Int portionSize,
        T* B,         Int BLDim)
{
    details::Impl<T,D>::PartialRowStridedUnpack(
        height, width, rowAlign, rowStride,
        rowStrideUnion, rowStridePart, rowRankPart, rowShiftB,
        APortions, portionSize, B, BLDim);
}

// NOTE: This is implicitly column-major
template<typename T,Device D>
void StridedPack
(Int height, Int width,
  Int colAlign, Int colStride,
  Int rowAlign, Int rowStride,
  const T* A,         Int ALDim,
        T* BPortions, Int portionSize)
{
    for (Int l=0; l<rowStride; ++l)
    {
        const Int rowShift = Shift_(l, rowAlign, rowStride);
        const Int localWidth = Length_(width, rowShift, rowStride);
        for (Int k=0; k<colStride; ++k)
        {
            const Int colShift = Shift_(k, colAlign, colStride);
            const Int localHeight = Length_(height, colShift, colStride);
            InterleaveMatrix<T,D>
            (localHeight, localWidth,
              &A[colShift+rowShift*ALDim], colStride, rowStride*ALDim,
              &BPortions[(k+l*colStride)*portionSize], 1, localHeight);
        }
    }
}

// NOTE: This is implicitly column-major
template<typename T,Device D>
void StridedUnpack
(Int height, Int width,
  Int colAlign, Int colStride,
  Int rowAlign, Int rowStride,
  const T* APortions, Int portionSize,
        T* B,         Int BLDim)
{
    for (Int l=0; l<rowStride; ++l)
    {
        const Int rowShift = Shift_(l, rowAlign, rowStride);
        const Int localWidth = Length_(width, rowShift, rowStride);
        for (Int k=0; k<colStride; ++k)
        {
            const Int colShift = Shift_(k, colAlign, colStride);
            const Int localHeight = Length_(height, colShift, colStride);
            InterleaveMatrix<T,D>
            (localHeight, localWidth,
              &APortions[(k+l*colStride)*portionSize], 1, localHeight,
              &B[colShift+rowShift*BLDim], colStride, rowStride*BLDim);
        }
    }
}

} // namespace util
} // namespace copy
} // namespace El

#endif // ifndef EL_BLAS_COPY_UTIL_HPP<|MERGE_RESOLUTION|>--- conflicted
+++ resolved
@@ -351,20 +351,9 @@
             const Int colOffset = (colShift-colShiftA) / colStridePart;
             const Int localHeight = Length_(height, colShift, colStride);
 
-<<<<<<< HEAD
             DeviceStridedMemCopy<Device::GPU>(
                 BPortions + k*portionSize, 1,
                 A + colOffset, colStrideUnion, localHeight);
-=======
-            (void)colOffset;
-            (void)localHeight;
-            LogicError("PartialColStridedColumnPack<T,GPU>: Not implemented.");
-#if 0
-            StridedMemCopy
-                (&BPortions[k*portionSize], 1,
-                 &A[colOffset],             colStrideUnion, localHeight);
-#endif
->>>>>>> a24be8f5
         }
     }
 
