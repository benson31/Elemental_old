cmake_minimum_required(VERSION 3.9)

project(Hydrogen C CXX)

if (NOT CMAKE_CXX_STANDARD)
  set(CMAKE_CXX_STANDARD 14)
endif ()

set(HYDROGEN_VERSION_MAJOR 0)
set(HYDROGEN_VERSION_MINOR 1)

# Back-compatibility, until it's all sorted out
set(EL_VERSION_MAJOR ${HYDROGEN_VERSION_MAJOR})
set(EL_VERSION_MINOR ${HYDROGEN_VERSION_MINOR})

string(TOUPPER "${PROJECT_NAME}" UPPER_PROJECT_NAME)

if (NOT CMAKE_BUILD_TYPE MATCHES "Debug")
  set(HYDROGEN_RELEASE_BUILD TRUE)
endif ()

# Prevent in-source builds
if (PROJECT_SOURCE_DIR STREQUAL PROJECT_BINARY_DIR)
  message(FATAL_ERROR
    "In-source build attempted; please clean the CMake cache and then "
    "switch to an out-of-source build, e.g.,\n"
    "rm CMakeCache.txt && rm -Rf CMakeFiles/\nmkdir build/ && "
    "cd build/ && cmake ..\n")
endif ()

# Set the module path
list(APPEND CMAKE_MODULE_PATH "${CMAKE_SOURCE_DIR}/cmake")
list(APPEND CMAKE_MODULE_PATH "${CMAKE_SOURCE_DIR}/cmake/modules")

# Add warning flags
include(CheckCXXCompilerFlag)
check_cxx_compiler_flag("-pedantic" CXX_COMPILER_HAS_PEDANTIC_FLAG)
check_cxx_compiler_flag("-Wpedantic" CXX_COMPILER_HAS_WPEDANTIC_FLAG)

set(CMAKE_CXX_FLAGS "${CMAKE_CXX_FLAGS} -Wall -Wextra -Wno-unused-parameter")
if (CXX_COMPILER_HAS_PEDANTIC_FLAG)
  set(CMAKE_CXX_FLAGS "${CMAKE_CXX_FLAGS} -pedantic")
elseif (CXX_COMPILER_HAS_WPEDANTIC_FLAG)
  set(CMAKE_CXX_FLAGS "${CMAKE_CXX_FLAGS} -wpedantic")
endif ()

# Configuration options
<<<<<<< HEAD
option(${PROJECT_NAME}_ENABLE_CUDA "Build with CUDA support." ON)
=======
option(${PROJECT_NAME}_EXPORT_PACKAGE_REGISTRY
  "Export the build directory to the user's CMake package registry." OFF)
if (NOT ${PROJECT_NAME}_EXPORT_PACKAGE_REGISTRY)
  set(CMAKE_EXPORT_NO_PACKAGE_REGISTRY ON)
endif ()

option(CMAKE_POSITION_INDEPENDENT_CODE
  "Build using position-independent code" ON)
>>>>>>> 42bc77ea

option(${PROJECT_NAME}_ENABLE_TESTING "Build the test suite." ON)

option(${PROJECT_NAME}_ENABLE_QUADMATH
  "Search for quadmath library and enable related features if found." OFF)

option(${PROJECT_NAME}_ENABLE_QD
  "Search for QD library and enable related features if found." OFF)

option(${PROJECT_NAME}_ENABLE_MPC
  "Search for MPC(+MPFR+GMP) library and enable related features if found."
  OFF)

option(${PROJECT_NAME}_ENABLE_CUDA
  "Search for CUDA support and enable related features if found."
  OFF)

# Legacy options, with EL_ prefix intact
option(BINARY_SUBDIRECTORIES "Install binaries into tree based on type" ON)

#
# MEMORY-RELATED OPTIONS
#

option(${PROJECT_NAME}_USE_64BIT_INTS
  "Use 64-bit integers for internal indexing" OFF)
option(${PROJECT_NAME}_USE_64BIT_BLAS_INTS
  "Use 64-bit integers for BLAS/LAPACK" OFF)
if (${PROJECT_NAME}_USE_64BIT_BLAS_INTS)
  set(EL_USE_64BIT_BLAS_INTS ON)
  set(${PROJECT_NAME}_USE_64BIT_INTS ON)
endif ()

if (${PROJECT_NAME}_USE_64BIT_INTS)
  set(EL_USE_64BIT_INTS ON)
endif ()

option(${PROJECT_NAME}_ZERO_INIT "Initialize buffers to zero by default?" OFF)
mark_as_advanced(${PROJECT_NAME}_ZERO_INIT)

option(${PROJECT_NAME}_ENABLE_VALGRIND
  "Search for valgrind and enable related features" OFF)
mark_as_advanced(${PROJECT_NAME}_ENABLE_VALGRIND)

#
# OpenMP
#

option(${PROJECT_NAME}_ENABLE_OPENMP
  "Enable OpenMP support in Hydrogen" OFF)

# At one point, a bug was found in IBM's C++ compiler for Blue Gene/P,
# where OpenMP statements of the form a[i] += alpha b[i], with complex data,
# would segfault and/or return incorrect results
option(${PROJECT_NAME}_AVOID_OMP_FMA "Avoid a bug in the IBM compilers." OFF)
mark_as_advanced(${PROJECT_NAME}_AVOID_OMP_FMA)

#
# MPI
#

option(${PROJECT_NAME}_USE_CUSTOM_ALLTOALLV "Avoid MPI_Alltoallv for performance reasons" ON)
mark_as_advanced(${PROJECT_NAME}_USE_CUSTOM_ALLTOALLV)

# Since it is surprisingly common for MPI libraries to have bugs in their
# support for complex data, the following option forces Elemental to cast
# all possible MPI communications in terms of twice as many real units of data.
option(${PROJECT_NAME}_AVOID_COMPLEX_MPI "Avoid potentially buggy complex MPI routines" ON)
mark_as_advanced(${PROJECT_NAME}_AVOID_COMPLEX_MPI)

# Due to a subtle flaw in the Blue Gene/P extensions for MPICH2, treating
# floating-point data as a collection of byte-sized objects results in a
# better algorithm being chosen for MPI_Allgather. This should not effect
# performance on most machines.
option(${PROJECT_NAME}_USE_BYTE_ALLGATHERS "Avoid BG/P allgather performance bug." ON)
mark_as_advanced(${PROJECT_NAME}_USE_BYTE_ALLGATHERS)

# If MPI_Reduce_scatter_block doesn't exist, perform it by composing
# MPI_Allreduce and std::memcpy rather than MPI_Reduce and MPI_Scatter
option(${PROJECT_NAME}_REDUCE_SCATTER_BLOCK_VIA_ALLREDUCE
       "AllReduce based block MPI_Reduce_scatter" OFF)
mark_as_advanced(${PROJECT_NAME}_REDUCE_SCATTER_BLOCK_VIA_ALLREDUCE)

#
# Runtime warnings
#

# Print a warning any time a redistribution is performed which unpacks a
# large amount of data with a non-unit stride
option(${PROJECT_NAME}_CACHE_WARNINGS "Warns when using cache-unfriendly routines" OFF)
mark_as_advanced(${PROJECT_NAME}_CACHE_WARNINGS)

# Print a warning when an improperly aligned redistribution is performed,
# i.e., if an unnecessary permutation communication stage must take place
option(${PROJECT_NAME}_UNALIGNED_WARNINGS
       "Warn when performing unaligned redistributions" OFF)
mark_as_advanced(${PROJECT_NAME}_UNALIGNED_WARNINGS)

# Print a warning if an opportunity was missed to implement a redistribution
# approach specifically for vectors (instead of matrices)
option(${PROJECT_NAME}_VECTOR_WARNINGS
       "Warn when vector redistribution chances are missed" OFF)
mark_as_advanced(${PROJECT_NAME}_VECTOR_WARNINGS)

#
# Check the compiler features
#

if (${PROJECT_NAME}_ENABLE_CUDA)

  include(CheckLanguage)
  check_language(CUDA)

  if (CMAKE_CUDA_COMPILER)
    enable_language(CUDA)

    if (NOT CMAKE_CUDA_STANDARD OR CMAKE_CUDA_STANDAR EQUAL 98)
      set(CMAKE_CUDA_STANDARD 11)
      set(CMAKE_CUDA_STANDARD_REQUIRED TRUE)
    endif ()

    find_package(CUDA) # Enable all the macros

    if (NOT TARGET cuda::toolkit)

      add_library(cuda::toolkit INTERFACE IMPORTED)

      set_property(TARGET cuda::toolkit PROPERTY
        INTERFACE_LINK_LIBRARIES "${CUDA_CUBLAS_LIBRARIES}" "${CUDA_LIBRARIES}")

      set_property(TARGET cuda::toolkit PROPERTY
        INTERFACE_COMPILE_OPTIONS $<$<COMPILE_LANGUAGE:CUDA>:-arch=sm_30>)

      set_property(TARGET cuda::toolkit PROPERTY
        INTERFACE_INCLUDE_DIRECTORIES "${CUDA_INCLUDE_DIRS}")
    endif ()
    set(HYDROGEN_HAVE_CUDA TRUE)

  else ()

    message(FATAL_ERROR "CUDA support not found. Disabling CUDA the features.")
    set(${PROJECT_NAME}_ENABLE_CUDA FALSE)
    set(HYDROGEN_HAVE_CUDA FALSE)

  endif ()

endif (${PROJECT_NAME}_ENABLE_CUDA)

# FIXME: GET RID OF FORTRAN
include(detect/CXX)
include(detect/Fortran)

#
# Find third-party libraries
#

if (${PROJECT_NAME}_ENABLE_OPENMP)
  include(FindAndVerifyOpenMP)
  if (OpenMP_FOUND)
    set(EL_HYBRID ON)
    set(EL_HAVE_OPENMP TRUE)
  else ()
    message(WARNING "Requested OpenMP support but OpenMP support was either "
      "not found or not functional.")
    set(EL_HYBRID OFF)
    set(EL_HAVE_OPENMP FALSE)
    set(${PROJECT_NAME}_ENABLE_OPENMP OFF)
  endif ()
endif (${PROJECT_NAME}_ENABLE_OPENMP)

if (${PROJECT_NAME}_ENABLE_CUDA)
  include(FindAndVerifyCUDA)
endif ()

include(FindAndVerifyMPI)
include(FindAndVerifyLAPACK)
include(FindAndVerifyExtendedPrecision)

# External projects build internally
# TODO Investigate why
add_subdirectory(external/pmrrr)

# Add SuiteSparse (TODO: Why bundled here?)
add_subdirectory(external/suite_sparse)
include_directories(external/suite_sparse/include)

# Macro for setting up full paths
macro(set_full_path VAR)
  unset(__tmp_names)
  foreach(filename ${ARGN})
    unset(__name)
    get_filename_component(__name "${filename}" ABSOLUTE)
    list(APPEND __tmp_names "${__name}")
  endforeach()
  set(${VAR} "${__tmp_names}")
endmacro()

set(HYDROGEN_HEADERS)
set(HYDROGEN_SOURCES)
add_subdirectory(include)
add_subdirectory(src)

configure_file("${PROJECT_SOURCE_DIR}/cmake/configure_files/config.h.in"
  "${PROJECT_BINARY_DIR}/include/El/config.h")
configure_file("${PROJECT_SOURCE_DIR}/cmake/configure_files/hydrogen_config.h.in"
  "${PROJECT_BINARY_DIR}/include/El/hydrogen_config.h")

add_library(${PROJECT_NAME} "${HYDROGEN_SOURCES}" "${HYDROGEN_HEADERS}")
target_include_directories(${PROJECT_NAME} PUBLIC
  $<BUILD_INTERFACE:${PROJECT_SOURCE_DIR}/include>
  $<BUILD_INTERFACE:${PROJECT_SOURCE_DIR}/include/El>
  $<BUILD_INTERFACE:${PROJECT_BINARY_DIR}/include>
  $<INSTALL_INTERFACE:include>)

if (TARGET OpenMP::OpenMP_CXX)
  target_link_libraries(${PROJECT_NAME} PUBLIC OpenMP::OpenMP_CXX)
endif ()
target_link_libraries(${PROJECT_NAME} PUBLIC pmrrr)
target_link_libraries(${PROJECT_NAME} PUBLIC MPI::MPI_CXX)
target_link_libraries(${PROJECT_NAME} PUBLIC LAPACK::lapack)
target_link_libraries(${PROJECT_NAME} PUBLIC EP::extended_precision)
if (HYDROGEN_HAVE_CUDA)
  target_link_libraries(${PROJECT_NAME} PUBLIC cuda::toolkit)
endif ()

if (BUILD_SHARED_LIBS)
  if (APPLE)
    target_link_libraries(${PROJECT_NAME} PUBLIC "-Wl,-undefined,error")
  else ()
    target_link_libraries(${PROJECT_NAME} PUBLIC "-Wl,-no-undefined")
  endif ()
endif ()

# Setup the tests
if (${PROJECT_NAME}_ENABLE_TESTING)
  enable_testing()
  add_subdirectory(tests)
endif ()

# Setup the library install
install(TARGETS ${PROJECT_NAME}
  EXPORT ${PROJECT_NAME}Targets
  RUNTIME DESTINATION bin
  ARCHIVE DESTINATION lib
  LIBRARY DESTINATION lib
  INCLUDES DESTINATION include/El
  )

# Install target stuff
include (CMakePackageConfigHelpers)

# Write the version file for both the build and the install tree
write_basic_package_version_file(
  "${CMAKE_BINARY_DIR}/HydrogenConfigVersion.cmake"
  VERSION "${HYDROGEN_VERSION_MAJOR}.${HYDROGEN_VERSION_MINOR}"
  COMPATIBILITY AnyNewerVersion
  )

# Write the configure file for the build tree
set(INCLUDE_INSTALL_DIRS "${CMAKE_SOURCE_DIR}/include"
  "${CMAKE_SOURCE_DIR}/include"
  "${CMAKE_SOURCE_DIR}/include/El"
  "${CMAKE_BINARY_DIR}/include/El")
set(LIB_INSTALL_DIR "${CMAKE_BINARY_DIR}")
configure_package_config_file(cmake/configure_files/HydrogenConfig.cmake.in
  "${CMAKE_BINARY_DIR}/HydrogenConfig.cmake"
  INSTALL_DESTINATION "${CMAKE_BINARY_DIR}"
  PATH_VARS INCLUDE_INSTALL_DIRS LIB_INSTALL_DIR)

# Build tree export
export(EXPORT HydrogenTargets NAMESPACE H:: FILE HydrogenTargets.cmake)

# Write the configure file for the install tree
set(INCLUDE_INSTALL_DIRS include)
set(LIB_INSTALL_DIR lib)
set(CMAKE_INSTALL_DIR lib/cmake/hydrogen)

configure_package_config_file(cmake/configure_files/HydrogenConfig.cmake.in
  "${CMAKE_BINARY_DIR}/cmake/HydrogenConfig.cmake"
  INSTALL_DESTINATION ${CMAKE_INSTALL_DIR}
  PATH_VARS INCLUDE_INSTALL_DIRS LIB_INSTALL_DIR)

# Install the configuration headers
install(FILES
  "${PROJECT_BINARY_DIR}/include/El/config.h"
  "${PROJECT_BINARY_DIR}/include/El/hydrogen_config.h"
  DESTINATION "include/El")

# Install tree export
install(EXPORT ${PROJECT_NAME}Targets
  NAMESPACE H::
  DESTINATION lib/cmake/hydrogen)

# Install the headers
install(DIRECTORY include DESTINATION .
  FILES_MATCHING PATTERN "*.hpp" PATTERN "*.h")

# Install the cmake stuff
install(FILES
  "${PROJECT_BINARY_DIR}/cmake/HydrogenConfig.cmake"
  "${PROJECT_BINARY_DIR}/HydrogenConfigVersion.cmake"
  DESTINATION ${CMAKE_INSTALL_DIR})
install(DIRECTORY cmake/modules DESTINATION lib/cmake/hydrogen
  FILES_MATCHING PATTERN "*.cmake")<|MERGE_RESOLUTION|>--- conflicted
+++ resolved
@@ -45,9 +45,8 @@
 endif ()
 
 # Configuration options
-<<<<<<< HEAD
 option(${PROJECT_NAME}_ENABLE_CUDA "Build with CUDA support." ON)
-=======
+
 option(${PROJECT_NAME}_EXPORT_PACKAGE_REGISTRY
   "Export the build directory to the user's CMake package registry." OFF)
 if (NOT ${PROJECT_NAME}_EXPORT_PACKAGE_REGISTRY)
@@ -56,7 +55,6 @@
 
 option(CMAKE_POSITION_INDEPENDENT_CODE
   "Build using position-independent code" ON)
->>>>>>> 42bc77ea
 
 option(${PROJECT_NAME}_ENABLE_TESTING "Build the test suite." ON)
 
