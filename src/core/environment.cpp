--- conflicted
+++ resolved
@@ -175,19 +175,9 @@
     }
 
 #ifdef HYDROGEN_HAVE_CUDA
-<<<<<<< HEAD
-    InitializeCUDA(argc,argv);
-#ifdef HYDROGEN_USES_ALUMINUM
-/// YOO: Initialize Aluminum here if it is used
-//NCCL INITIALIZE
-#endif
-#endif
-
-=======
     InitializeCUBLAS();
 #endif
-    
->>>>>>> feeefdcb
+
 #ifdef EL_HAVE_QT5
     InitializeQt5( argc, argv );
 #endif
