/*
   Copyright (c) 2009-2016, Jack Poulson
   All rights reserved.

   This file is part of Elemental and is under the BSD 2-Clause License,
   which can be found in the LICENSE file in the root directory, or at
   http://opensource.org/licenses/BSD-2-Clause
*/
#ifndef EL_MATRIX_DECL_HPP
#define EL_MATRIX_DECL_HPP

#include <El/core/Device.hpp>
#include <El/core/Grid.hpp>
#include <El/core/Memory.hpp>

namespace El
{

template <typename T>
struct IsComputeType : std::true_type {};

#ifdef HYDROGEN_HAVE_HALF
template <> struct IsComputeType<cpu_half_type> : std::false_type {};
#endif

// Matrix base for arbitrary rings
template<typename Ring, Device Dev>
class Matrix;

// Specialization for CPU
template <typename Ring>
class Matrix<Ring, Device::CPU> : public AbstractMatrix<Ring>
{
public:
    // Constructors and destructors
    // ============================

    // Create a 0x0 matrix
    Matrix();

    // Create a matrix with the specified dimensions
    Matrix(Int height, Int width);

    // Create a matrix with the specified dimensions and leading dimension
    Matrix(Int height, Int width, Int leadingDimension);

    // Construct a matrix around an existing (possibly immutable) buffer
    Matrix(Int height, Int width, const Ring* buffer, Int leadingDimension);
    Matrix(Int height, Int width, Ring* buffer, Int leadingDimension);

    // Create a copy of a matrix
    Matrix(Matrix<Ring, Device::CPU> const& A);

    // Move the metadata from a given matrix
    Matrix(Matrix<Ring, Device::CPU>&& A) EL_NO_EXCEPT;

    // Destructor
    ~Matrix();

    // Copy assignment
    Matrix<Ring, Device::CPU> & operator=(
        Matrix<Ring, Device::CPU> const& A);

#ifdef HYDROGEN_HAVE_CUDA
    // Create a copy of a matrix from a GPU matrix
    Matrix(Matrix<Ring, Device::GPU> const& A);

    // Assign by copying data from a GPU
    Matrix<Ring, Device::CPU> & operator=(
        Matrix<Ring, Device::GPU> const& A);
#endif // HYDROGEN_HAVE_CUDA

    // Move assignment
    Matrix<Ring, Device::CPU>& operator=(Matrix<Ring, Device::CPU>&& A);

    //
    // Assignment and reconfiguration
    //

    // Reconfigure around the given buffer, but do not assume ownership
    void Attach
    (Int height, Int width, Ring* buffer, Int leadingDimension) override;
    void LockedAttach
    (Int height, Int width, const Ring* buffer, Int leadingDimension) override;

    // Reconfigure around the given buffer and assume ownership
    void Control
    (Int height, Int width, Ring* buffer, Int leadingDimension);

    //
    // Operator overloading
    //

    // Return a view
    Matrix<Ring, Device::CPU> operator()(Range<Int> I, Range<Int> J);
    const Matrix<Ring, Device::CPU> operator()(
        Range<Int> I, Range<Int> J) const;

    // Return a copy of (potentially non-contiguous) subset of indices
    Matrix<Ring, Device::CPU> operator()(
        Range<Int> I, vector<Int> const& J) const;
    Matrix<Ring, Device::CPU> operator()(
        vector<Int> const& I, Range<Int> J) const;
    Matrix<Ring, Device::CPU> operator()(
        vector<Int> const& I, vector<Int> const& J) const;

<<<<<<< HEAD

    // Rescaling
    template <typename Ring2=Ring,
              typename=EnableIf<IsComputeType<Ring2>>>
    Matrix<Ring, Device::CPU> const& operator*=(Ring const& alpha);

    // Addition/substraction
    template <typename Ring2=Ring,
              typename=EnableIf<IsComputeType<Ring2>>>
    Matrix<Ring, Device::CPU> const&
    operator+=(Matrix<Ring, Device::CPU> const& A);

    template <typename Ring2=Ring,
              typename=EnableIf<IsComputeType<Ring2>>>
    Matrix<Ring, Device::CPU> const&
    operator-=(Matrix<Ring, Device::CPU> const& A);

=======
>>>>>>> 2f3f784c
    //
    // Basic queries
    //

    Ring* Buffer() EL_NO_RELEASE_EXCEPT override;
    Ring* Buffer(Int i, Int j) EL_NO_RELEASE_EXCEPT override;
    const Ring* LockedBuffer() const EL_NO_EXCEPT override;
    const Ring* LockedBuffer(Int i, Int j) const EL_NO_EXCEPT override;

    //
    // Advanced functions
    //
    void SetMemoryMode(unsigned int mode) override;
    unsigned int MemoryMode() const EL_NO_EXCEPT override;

    // Single-entry manipulation
    // =========================
    Ring Get(Int i, Int j=0) const EL_NO_RELEASE_EXCEPT;
    Base<Ring> GetRealPart(Int i, Int j=0) const EL_NO_RELEASE_EXCEPT;
    Base<Ring> GetImagPart(Int i, Int j=0) const EL_NO_RELEASE_EXCEPT;

    void Set(Int i, Int j, Ring const& alpha) EL_NO_RELEASE_EXCEPT;
    void Set(Entry<Ring> const& entry) EL_NO_RELEASE_EXCEPT;

    void SetRealPart
    (Int i, Int j, Base<Ring> const& alpha) EL_NO_RELEASE_EXCEPT;
    void SetImagPart
    (Int i, Int j, Base<Ring> const& alpha) EL_NO_RELEASE_EXCEPT;

    void SetRealPart
    (Entry<Base<Ring>> const& entry) EL_NO_RELEASE_EXCEPT;
    void SetImagPart
    (Entry<Base<Ring>> const& entry) EL_NO_RELEASE_EXCEPT;

    void Update(Int i, Int j, Ring const& alpha) EL_NO_RELEASE_EXCEPT;
    void Update(Entry<Ring> const& entry) EL_NO_RELEASE_EXCEPT;

    void UpdateRealPart
    (Int i, Int j, Base<Ring> const& alpha) EL_NO_RELEASE_EXCEPT;
    void UpdateImagPart
    (Int i, Int j, Base<Ring> const& alpha) EL_NO_RELEASE_EXCEPT;

    void UpdateRealPart
    (Entry<Base<Ring>> const& entry) EL_NO_RELEASE_EXCEPT;
    void UpdateImagPart
    (Entry<Base<Ring>> const& entry) EL_NO_RELEASE_EXCEPT;

    void MakeReal(Int i, Int j) EL_NO_RELEASE_EXCEPT;
    void Conjugate(Int i, Int j) EL_NO_RELEASE_EXCEPT;

    // Return a reference to a single entry without error-checking
    // -----------------------------------------------------------
    inline Ring const& CRef(Int i, Int j=0) const EL_NO_RELEASE_EXCEPT override;
    inline Ring const& operator()(Int i, Int j=0) const EL_NO_RELEASE_EXCEPT override;

    inline Ring& Ref(Int i, Int j=0) EL_NO_RELEASE_EXCEPT override;
    inline Ring& operator()(Int i, Int j=0) EL_NO_RELEASE_EXCEPT override;

private:
    // Member variables
    // ================
    Memory<Ring,Device::CPU> memory_;
    // Const-correctness is internally managed to avoid the need for storing
    // two separate pointers with different 'const' attributes
    Ring* data_=nullptr;

    Int do_get_memory_size_() const EL_NO_EXCEPT override;
    Device do_get_device_() const EL_NO_EXCEPT override;

    // Exchange metadata with another matrix
    // =====================================
    void ShallowSwap(Matrix<Ring, Device::CPU>& A);

    // Reconfigure without error-checking
    // ==================================
    void do_empty_(bool freeMemory) override;
    void do_resize_() override;

    void Control_
    (Int height, Int width, Ring* buffer, Int leadingDimension);
    void Attach_
    (Int height, Int width, Ring* buffer, Int leadingDimension) override;
    void LockedAttach_
    (Int height, Int width, const Ring* buffer, Int leadingDimension) override;

    // Friend declarations
    // ===================
    template<typename S, Device D> friend class Matrix;
    template<typename S> friend class AbstractDistMatrix;
    template<typename S> friend class ElementalMatrix;
    template<typename S> friend class BlockMatrix;

    // For supporting duck typing
    // ==========================
    // The following are provided in order to aid duck-typing over
    // {Matrix, DistMatrix, etc.}.

    // This is equivalent to the trivial constructor in functionality
    // (though an error is thrown if 'grid' is not equal to 'Grid::Trivial()').
    explicit Matrix(El::Grid const& grid);

    // This is a no-op
    // (though an error is thrown if 'grid' is not equal to 'Grid::Trivial()').
    void SetGrid(El::Grid const& grid);

    // This always returns 'Grid::Trivial()'.
    El::Grid const& Grid() const;

    // This is a no-op
    // (though an error is thrown if 'colAlign' or 'rowAlign' is not zero).
    void Align(Int colAlign, Int rowAlign, bool constrain=true);

    // These always return 0.
    int ColAlign() const EL_NO_EXCEPT;
    int RowAlign() const EL_NO_EXCEPT;
};

template <typename T, Device D>
void SetSyncInfo(Matrix<T,D>&, SyncInfo<D> const&)
{}

template <typename T>
SyncInfo<Device::CPU> SyncInfoFromMatrix(Matrix<T,Device::CPU> const& mat)
{
    return SyncInfo<Device::CPU>{};
}

#ifdef HYDROGEN_HAVE_CUDA
// GPU version
template <typename Ring>
class Matrix<Ring, Device::GPU> : public AbstractMatrix<Ring>
{
public:
    // Constructors and destructors
    // ============================

    // Create a 0x0 matrix
    Matrix();

    // Create a matrix with the specified dimensions
    Matrix(Int height, Int width);

    // Create a matrix with the specified dimensions and leading dimension
    Matrix(Int height, Int width, Int leadingDimension);

    // Construct a matrix around an existing (possibly immutable) buffer
    Matrix(Int height, Int width, const Ring* buffer, Int leadingDimension);
    Matrix(Int height, Int width, Ring* buffer, Int leadingDimension);

    // Create a copy of a matrix
    Matrix(Matrix<Ring, Device::GPU> const& A);

    // Create a copy of a matrix from a CPU matrix
    Matrix(Matrix<Ring, Device::CPU> const& A);

    // Move the metadata from a given matrix
    Matrix(Matrix<Ring, Device::GPU>&& A) EL_NO_EXCEPT;

    // Destructor
    ~Matrix();

    // Copy assignment
    Matrix<Ring, Device::GPU>& operator=(
        Matrix<Ring, Device::GPU> const& A);

    // Assign by copying data from a CPU matrix
    Matrix<Ring, Device::GPU>& operator=(
        Matrix<Ring, Device::CPU> const& A);

    // Move assignment
    Matrix<Ring, Device::GPU>& operator=(Matrix<Ring, Device::GPU>&& A);

    DevicePtr<const Ring> Data() { return data_; }

    DevicePtr<Ring> Buffer() EL_NO_RELEASE_EXCEPT override;
    DevicePtr<Ring> Buffer(Int i, Int j) EL_NO_RELEASE_EXCEPT override;
    DevicePtr<const Ring> LockedBuffer() const EL_NO_EXCEPT override;
    DevicePtr<const Ring>
    LockedBuffer(Int i, Int j) const EL_NO_EXCEPT override;


    // Reconfigure around the given buffer, but do not assume ownership
    void Attach(Int height, Int width, Ring* buffer, Int leadingDimension) override;
    void LockedAttach(
        Int height, Int width, const Ring* buffer, Int leadingDimension) override;

    // Return a view
    Matrix<Ring, Device::GPU> operator()(Range<Int> I, Range<Int> J);

    // Return a locked view
    const Matrix<Ring, Device::GPU>
    operator()(Range<Int> I, Range<Int> J) const;

    // Advanced functions
    void SetMemoryMode(unsigned int mode) override;
    unsigned int MemoryMode() const EL_NO_EXCEPT override;

    // Single-entry manipulation
    // =========================

    // FIXME (trb 03/07/18): This is a phenomenally bad idea. This
    // access should be granted for kernels only, if we were to
    // offload these objects directly to device (also probably a bad
    // idea). As is, if the impls didn't just throw, this would
    // require a device sync after every call. No. Just no.
    Ring Get(Int i, Int j=0) const;
    Base<Ring> GetRealPart(Int i, Int j=0) const;
    Base<Ring> GetImagPart(Int i, Int j=0) const;

    void Set(Int i, Int j, Ring const& alpha);
    void Set(Entry<Ring> const& entry);

    void SetRealPart
    (Int i, Int j, Base<Ring> const& alpha);
    void SetImagPart
    (Int i, Int j, Base<Ring> const& alpha);

    void SetRealPart
    (Entry<Base<Ring>> const& entry);
    void SetImagPart
    (Entry<Base<Ring>> const& entry);

    void Update(Int i, Int j, Ring const& alpha);
    void Update(Entry<Ring> const& entry);

    void UpdateRealPart
    (Int i, Int j, Base<Ring> const& alpha);
    void UpdateImagPart
    (Int i, Int j, Base<Ring> const& alpha);

    void UpdateRealPart
    (Entry<Base<Ring>> const& entry);
    void UpdateImagPart
    (Entry<Base<Ring>> const& entry);

    void MakeReal(Int i, Int j);
    void Conjugate(Int i, Int j);

    // Return a reference to a single entry without error-checking
    // -----------------------------------------------------------
    inline Ring const& CRef(Int i, Int j=0) const override;
    inline Ring const& operator()(Int i, Int j=0) const override;

    inline Ring& Ref(Int i, Int j=0) override;
    inline Ring& operator()(Int i, Int j=0) override;

    cudaStream_t Stream() const;
    cudaEvent_t Event() const;

    void SetStream(cudaStream_t stream) EL_NO_EXCEPT;
    void SetEvent(cudaEvent_t event) EL_NO_EXCEPT;

private:

    Int do_get_memory_size_() const EL_NO_EXCEPT override;
    Device do_get_device_() const EL_NO_EXCEPT override;
    void do_empty_(bool freeMemory) override;
    void do_resize_() override;

    void Attach_(
        Int height, Int width, Ring* buffer, Int leadingDimension) override;
    void LockedAttach_(
        Int height, Int width,
        const Ring* buffer, Int leadingDimension) override;

    // Exchange metadata with another matrix
    // =====================================
    void ShallowSwap(Matrix<Ring, Device::GPU>& A);

    template<typename S, Device D> friend class Matrix;
    template<typename S> friend class AbstractDistMatrix;
    template<typename S> friend class ElementalMatrix;
    template<typename S> friend class BlockMatrix;

private:

    Memory<Ring,Device::GPU> memory_;

    DevicePtr<Ring> data_=nullptr;

    cudaStream_t stream_ = GPUManager::Stream();
    cudaEvent_t event_ = GPUManager::Event();

};// class Matrix<Ring,Device::GPU>

template <typename T>
SyncInfo<Device::GPU> SyncInfoFromMatrix(Matrix<T,Device::GPU> const& mat)
{
    return SyncInfo<Device::GPU>{mat.Stream(), mat.Event()};
}

template <typename T>
void SetSyncInfo(
    Matrix<T,Device::GPU>& mat, SyncInfo<Device::GPU> const& syncInfo)
{
    if (syncInfo.stream_ != nullptr)
        mat.SetStream(syncInfo.stream_);
    if (syncInfo.event_ != nullptr)
        mat.SetEvent(syncInfo.event_);
}
#endif // HYDROGEN_HAVE_CUDA

} // namespace El

#endif // ifndef EL_MATRIX_DECL_HPP<|MERGE_RESOLUTION|>--- conflicted
+++ resolved
@@ -104,26 +104,6 @@
     Matrix<Ring, Device::CPU> operator()(
         vector<Int> const& I, vector<Int> const& J) const;
 
-<<<<<<< HEAD
-
-    // Rescaling
-    template <typename Ring2=Ring,
-              typename=EnableIf<IsComputeType<Ring2>>>
-    Matrix<Ring, Device::CPU> const& operator*=(Ring const& alpha);
-
-    // Addition/substraction
-    template <typename Ring2=Ring,
-              typename=EnableIf<IsComputeType<Ring2>>>
-    Matrix<Ring, Device::CPU> const&
-    operator+=(Matrix<Ring, Device::CPU> const& A);
-
-    template <typename Ring2=Ring,
-              typename=EnableIf<IsComputeType<Ring2>>>
-    Matrix<Ring, Device::CPU> const&
-    operator-=(Matrix<Ring, Device::CPU> const& A);
-
-=======
->>>>>>> 2f3f784c
     //
     // Basic queries
     //
