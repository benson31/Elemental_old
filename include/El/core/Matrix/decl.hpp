/*
   Copyright (c) 2009-2016, Jack Poulson
   All rights reserved.

   This file is part of Elemental and is under the BSD 2-Clause License,
   which can be found in the LICENSE file in the root directory, or at
   http://opensource.org/licenses/BSD-2-Clause
*/
#ifndef EL_MATRIX_DECL_HPP
#define EL_MATRIX_DECL_HPP

#include <hydrogen/Device.hpp>
#include <El/core/Grid.hpp>
#include <El/core/Memory.hpp>

namespace El
{

// Matrix base for arbitrary rings
template<typename T, Device Dev>
class Matrix;

// Specialization for CPU
template <typename T>
class Matrix<T, Device::CPU> : public AbstractMatrix<T>
{
public:
    using value_type = typename AbstractMatrix<T>::value_type;
    using index_type = typename AbstractMatrix<T>::index_type;
    using size_type = typename AbstractMatrix<T>::size_type;
    using memory_mode_type = typename AbstractMatrix<T>::memory_mode_type;
public:
    /** @name Constructors and destructors */
    ///@{

<<<<<<< HEAD
    /** @brief Create a 0x0 matrix */
    Matrix();

    /** @brief Create a matrix with the specified dimensions and leading dimension */
    Matrix(size_type height, size_type width, size_type leadingDimension=size_type{0});

    /** @brief Construct a matrix around an existing (possibly immutable) buffer */
    Matrix(size_type height, size_type width, value_type* buffer, size_type leadingDimension);
    Matrix(size_type height, size_type width, value_type const* buffer, size_type leadingDimension);
=======
    /** @brief Create a 0x0 matrix. */
    Matrix();

    /** @brief Create a matrix with the specified dimensions and
     *         leading dimension.
     */
    Matrix(size_type height, size_type width,
           size_type leadingDimension=size_type{0});

    /** @brief Construct a matrix around an existing (possibly
     *         immutable) buffer.
     */
    Matrix(size_type height, size_type width,
           value_type* buffer, size_type leadingDimension);
    Matrix(size_type height, size_type width,
           value_type const* buffer, size_type leadingDimension);
>>>>>>> 80e21674

    /** @brief Create a (deep) copy of a matrix.
     *
     *  This will always perform a deep copy of the underlying matrix
     *  data. This is most significant if the source matrix is a
     *  view. The newly constructed matrix will *not* be a view but
     *  will own a clean copy of the data.
     *
     *  The copy will be compressed into contiguous storage. That is,
     *  the matrix height will be equal to its leading dimension.
     */
    Matrix(Matrix<T, Device::CPU> const& A);

    /** @brief Move the metadata from a given matrix.
     *
     *  This is a simple move of the matrix data and metadata. Owners
     *  are moved into owners; views are moved into views.
     *
     *  @post The source matrix satisfies `A.IsEmpty()` returns @c true.
     */
    Matrix(Matrix<T, Device::CPU>&& A) EL_NO_EXCEPT;

    /** @brief Destructor */
    ~Matrix();

    ///@}
    /** @name Assignment operators **/
    ///@{

    /** @brief Copy assignment.
     *
     *  This will always perform a deep copy of the underlying matrix
     *  data. In particular, if source matrix is a view, the target
     *  matrix will become an owner of new data.
     */
    Matrix<T, Device::CPU>& operator=(Matrix<T, Device::CPU> const& A);

    /** @brief Move assignment.
     *
     *  This is a simple move of the matrix data and metadata. Owners
     *  are moved into owners; views are moved into views.
     *
     *  @post The source matrix satisfies `A.IsEmpty()` returns @c true.
     */
    Matrix<T, Device::CPU>& operator=(Matrix<T, Device::CPU>&& A);

#ifdef HYDROGEN_HAVE_CUDA
    /** @brief Create a copy of a matrix from a GPU matrix */
    Matrix(Matrix<T, Device::GPU> const& A);

    /** @brief Assign by copying data from a GPU */
    Matrix<T, Device::CPU>& operator=(Matrix<T, Device::GPU> const& A);
#endif // HYDROGEN_HAVE_CUDA

    ///@}
    /** @name Modifiers */
    ///@{

    // Reconfigure around the given buffer, but do not assume ownership
    void Attach(size_type height, size_type width, value_type* buffer,
                size_type leadingDimension);
    void LockedAttach(size_type height, size_type width,
                      value_type const* buffer, size_type leadingDimension);

    void Swap(Matrix<T,Device::CPU>& A) EL_NO_EXCEPT;

    ///@}
    /** @name Non-owning views */
    ///@{

    /** @brief Get a view of contiguous subsets of rows and columns
     *
     *  The resulting matrix will still have column-stride of
     *  `this->LDim()`.
     */
    Matrix<T, Device::CPU> operator()(Range<Int> I, Range<Int> J);
    const Matrix<T, Device::CPU> operator()(
        Range<Int> I, Range<Int> J) const;

    ///@}
    /** @name Submatrix copies */
    ///@{

    /** @brief Get a copy of a (potentially non-contiguous) submatrix. */
    Matrix<T, Device::CPU> operator()(
        Range<Int> I, vector<Int> const& J) const;
    Matrix<T, Device::CPU> operator()(
        vector<Int> const& I, Range<Int> J) const;
    Matrix<T, Device::CPU> operator()(
        vector<Int> const& I, vector<Int> const& J) const;

    ///@}
    /** @name Basic queries */
    ///@{
    size_type MemorySize() const EL_NO_EXCEPT override;
    Device GetDevice() const EL_NO_EXCEPT override;
    constexpr Device MyDevice() const EL_NO_EXCEPT { return Device::CPU; }

    T* Buffer() EL_NO_RELEASE_EXCEPT override;
    T* Buffer(Int i, Int j) EL_NO_RELEASE_EXCEPT override;
    const T* LockedBuffer() const EL_NO_EXCEPT override;
    const T* LockedBuffer(Int i, Int j) const EL_NO_EXCEPT override;

    ///@}
    /** @name Advanced functions */
    ///@{

    void SetMemoryMode(memory_mode_type mode) override;
    memory_mode_type MemoryMode() const EL_NO_EXCEPT override;

    ///@}

    // Single-entry manipulation
    // =========================
    T Get(Int i, Int j=0) const EL_NO_RELEASE_EXCEPT;
    Base<T> GetRealPart(Int i, Int j=0) const EL_NO_RELEASE_EXCEPT;
    Base<T> GetImagPart(Int i, Int j=0) const EL_NO_RELEASE_EXCEPT;

    void Set(Int i, Int j, T const& alpha) EL_NO_RELEASE_EXCEPT;
    void Set(Entry<T> const& entry) EL_NO_RELEASE_EXCEPT;

    void SetRealPart(Int i, Int j, Base<T> const& alpha) EL_NO_RELEASE_EXCEPT;
    void SetImagPart(Int i, Int j, Base<T> const& alpha) EL_NO_RELEASE_EXCEPT;

    void SetRealPart(Entry<Base<T>> const& entry) EL_NO_RELEASE_EXCEPT;
    void SetImagPart(Entry<Base<T>> const& entry) EL_NO_RELEASE_EXCEPT;

    void Update(Int i, Int j, T const& alpha) EL_NO_RELEASE_EXCEPT;
    void Update(Entry<T> const& entry) EL_NO_RELEASE_EXCEPT;

    void UpdateRealPart(Int i, Int j, Base<T> const& alpha) EL_NO_RELEASE_EXCEPT;
    void UpdateImagPart(Int i, Int j, Base<T> const& alpha) EL_NO_RELEASE_EXCEPT;

    void UpdateRealPart(Entry<Base<T>> const& entry) EL_NO_RELEASE_EXCEPT;
    void UpdateImagPart(Entry<Base<T>> const& entry) EL_NO_RELEASE_EXCEPT;

    void MakeReal(Int i, Int j) EL_NO_RELEASE_EXCEPT;
    void Conjugate(Int i, Int j) EL_NO_RELEASE_EXCEPT;

    // Return a reference to a single entry without error-checking
    // -----------------------------------------------------------
    inline T const& CRef(Int i, Int j=0) const EL_NO_RELEASE_EXCEPT override;
    inline T const& operator()(Int i, Int j=0) const EL_NO_RELEASE_EXCEPT override;

    inline T& Ref(Int i, Int j=0) EL_NO_RELEASE_EXCEPT override;
    inline T& operator()(Int i, Int j=0) EL_NO_RELEASE_EXCEPT override;

private:

    T do_get_(index_type const& i, index_type const& j) const override;
    void do_set_(
        index_type const& i, index_type const& j, T const& val) override;

    // Exchange metadata with another matrix
    // =====================================
    void SwapImpl_(Matrix<T, Device::CPU>& A) EL_NO_EXCEPT;

    // Reconfigure without error-checking
    // ==================================
    void do_empty_(bool freeMemory) override;
    void do_resize_(
        size_type const&, size_type const&, size_type const&) override;
    void do_swap_(AbstractMatrix<T>& A) override;

    void Attach_(
        size_type height, size_type width, value_type* buffer,
        size_type leadingDimension);
    void LockedAttach_(
        size_type height, size_type width, value_type const* buffer,
        size_type leadingDimension);

    // Friend declarations
    // ===================
    template<typename S, Device D> friend class Matrix;
    template<typename S> friend class AbstractDistMatrix;
    template<typename S> friend class ElementalMatrix;
    template<typename S> friend class BlockMatrix;

    // For supporting duck typing
    // ==========================
    // The following are provided in order to aid duck-typing over
    // {Matrix, DistMatrix, etc.}.

    // This is equivalent to the trivial constructor in functionality
    // (though an error is thrown if 'grid' is not equal to 'Grid::Trivial()').
    explicit Matrix(El::Grid const& grid);

    // This is a no-op
    // (though an error is thrown if 'grid' is not equal to 'Grid::Trivial()').
    void SetGrid(El::Grid const& grid);

    // This always returns 'Grid::Trivial()'.
    El::Grid const& Grid() const;

    // This is a no-op
    // (though an error is thrown if 'colAlign' or 'rowAlign' is not zero).
    void Align(Int colAlign, Int rowAlign, bool constrain=true);

    // These always return 0.
    int ColAlign() const EL_NO_EXCEPT;
    int RowAlign() const EL_NO_EXCEPT;

private:
    // Member variables
    // ================
    Memory<T,Device::CPU> memory_;
    // Const-correctness is internally managed to avoid the need for storing
    // two separate pointers with different 'const' attributes
    T* data_ = nullptr;
};

template <typename T, Device D>
void SetSyncInfo(Matrix<T,D>&, SyncInfo<D> const&)
{}

template <typename T>
SyncInfo<Device::CPU> SyncInfoFromMatrix(Matrix<T,Device::CPU> const& mat)
{
    return SyncInfo<Device::CPU>{};
}

#ifdef HYDROGEN_HAVE_CUDA
// GPU version
template <typename T>
class Matrix<T, Device::GPU> : public AbstractMatrix<T>
{
public:
    using value_type = typename AbstractMatrix<T>::value_type;
    using index_type = typename AbstractMatrix<T>::index_type;
    using size_type = typename AbstractMatrix<T>::size_type;
    using memory_mode_type = typename AbstractMatrix<T>::memory_mode_type;
public:
    /** @name Constructors and destructors */
    ///@{

    /** @brief Create a 0x0 matrix */
    Matrix();

    /** @brief Create a matrix with the specified dimensions and leading dimension */
    Matrix(size_type height, size_type width,
           size_type leadingDimension=size_type{0});

    /** @brief Construct a matrix around an existing (possibly immutable) buffer */
    Matrix(size_type height, size_type width, value_type const* buffer,
           size_type leadingDimension);
    Matrix(size_type height, size_type width, value_type* buffer,
           size_type leadingDimension);

    /** @brief Create a copy of a matrix */
    Matrix(Matrix<T, Device::GPU> const& A);

    /** @brief Create a copy of a matrix from a CPU matrix */
    Matrix(Matrix<T, Device::CPU> const& A);

    /** @brief Move the metadata from a given matrix */
    Matrix(Matrix<T, Device::GPU>&& A) EL_NO_EXCEPT;

    /** @brief Destructor */
    ~Matrix();

    /** @brief Copy assignment */
    Matrix<T, Device::GPU>& operator=(
        Matrix<T, Device::GPU> const& A);

    /** @brief Assign by copying data from a CPU matrix */
    Matrix<T, Device::GPU>& operator=(
        Matrix<T, Device::CPU> const& A);

    /** @brief Move assignment */
    Matrix<T, Device::GPU>& operator=(Matrix<T, Device::GPU>&& A);

    ///@}
    /** @name Basic queries */
    ///@{

    size_type MemorySize() const EL_NO_EXCEPT override;
    Device GetDevice() const EL_NO_EXCEPT override;
    constexpr Device MyDevice() const EL_NO_EXCEPT { return Device::GPU; }

    DevicePtr<T> Buffer() EL_NO_RELEASE_EXCEPT override;
    DevicePtr<T> Buffer(Int i, Int j) EL_NO_RELEASE_EXCEPT override;
    DevicePtr<const T> LockedBuffer() const EL_NO_EXCEPT override;
    DevicePtr<const T>
    LockedBuffer(Int i, Int j) const EL_NO_EXCEPT override;

    ///@}
    /** @name Advanced functions */
    ///@{
    void SetMemoryMode(memory_mode_type mode) override;
    memory_mode_type MemoryMode() const EL_NO_EXCEPT override;
    ///@}
    /** @name Modifiers */
    ///@{

    // Reconfigure around the given buffer, but do not assume ownership
    void Attach(Int height, Int width, T* buffer, Int leadingDimension);
    void LockedAttach(
        Int height, Int width, const T* buffer, Int leadingDimension);

    void Swap(Matrix<T,Device::GPU>& A) EL_NO_EXCEPT;

    ///@}
    /** @name Non-owning views */
    ///@{

    /** @brief Get a view of contiguous subsets of rows and columns
     *
     *  The resulting matrix will still have column-stride of
     *  `this->LDim()`.
     */
    Matrix<T, Device::GPU> operator()(Range<Int> I, Range<Int> J);
    const Matrix<T, Device::GPU>
    operator()(Range<Int> I, Range<Int> J) const;

    ///@}
    /** @name Single-entry manipulation
     *  @deprecated All single-entry manipulations to GPU matrices
     *  should be considered deprecated.
     */
    ///@{

    // FIXME (trb 03/07/18): This is a phenomenally bad idea. This
    // access should be granted for kernels only, if we were to
    // offload these objects directly to device (also probably a bad
    // idea). As is, if the impls didn't just throw, this would
    // require a device sync after every call.

    H_DEPRECATED("Single-entry access to GPU matrices will be removed soon.")
    T Get(Int i, Int j=0) const;
<<<<<<< HEAD

=======
>>>>>>> 80e21674
    H_DEPRECATED("Single-entry access to GPU matrices will be removed soon.")
    Base<T> GetRealPart(Int i, Int j=0) const;
    H_DEPRECATED("Single-entry access to GPU matrices will be removed soon.")
    Base<T> GetImagPart(Int i, Int j=0) const;

    H_DEPRECATED("Single-entry access to GPU matrices will be removed soon.")
    void Set(Int i, Int j, T const& alpha);
    H_DEPRECATED("Single-entry access to GPU matrices will be removed soon.")
    void Set(Entry<T> const& entry);

    H_DEPRECATED("Single-entry access to GPU matrices will be removed soon.")
    void SetRealPart(Int i, Int j, Base<T> const& alpha);
    H_DEPRECATED("Single-entry access to GPU matrices will be removed soon.")
    void SetImagPart(Int i, Int j, Base<T> const& alpha);

    H_DEPRECATED("Single-entry access to GPU matrices will be removed soon.")
    void SetRealPart(Entry<Base<T>> const& entry);
    H_DEPRECATED("Single-entry access to GPU matrices will be removed soon.")
    void SetImagPart(Entry<Base<T>> const& entry);

    H_DEPRECATED("Single-entry access to GPU matrices will be removed soon.")
    void Update(Int i, Int j, T const& alpha);
    H_DEPRECATED("Single-entry access to GPU matrices will be removed soon.")
    void Update(Entry<T> const& entry);

    H_DEPRECATED("Single-entry access to GPU matrices will be removed soon.")
    void UpdateRealPart(Int i, Int j, Base<T> const& alpha);
    H_DEPRECATED("Single-entry access to GPU matrices will be removed soon.")
    void UpdateImagPart(Int i, Int j, Base<T> const& alpha);

    H_DEPRECATED("Single-entry access to GPU matrices will be removed soon.")
    void UpdateRealPart(Entry<Base<T>> const& entry);
    H_DEPRECATED("Single-entry access to GPU matrices will be removed soon.")
    void UpdateImagPart(Entry<Base<T>> const& entry);

    H_DEPRECATED("Single-entry access to GPU matrices will be removed soon.")
    void MakeReal(Int i, Int j);
    H_DEPRECATED("Single-entry access to GPU matrices will be removed soon.")
    void Conjugate(Int i, Int j);

    // Return a reference to a single entry without error-checking
    // -----------------------------------------------------------
    H_DEPRECATED("Single-entry access to GPU matrices will be removed soon.")
    inline T const& CRef(Int i, Int j=0) const override;
    H_DEPRECATED("Single-entry access to GPU matrices will be removed soon.")
    inline T const& operator()(Int i, Int j=0) const override;

    H_DEPRECATED("Single-entry access to GPU matrices will be removed soon.")
    inline T& Ref(Int i, Int j=0) override;
    H_DEPRECATED("Single-entry access to GPU matrices will be removed soon.")
    inline T& operator()(Int i, Int j=0) override;

    ///@}
    /** @name Synchronization semantics */
    ///@{

    cudaStream_t Stream() const EL_NO_EXCEPT;
    cudaEvent_t Event() const EL_NO_EXCEPT;

    void SetStream(cudaStream_t stream) EL_NO_EXCEPT;
    void SetEvent(cudaEvent_t event) EL_NO_EXCEPT;

    ///@}

private:

    void do_empty_(bool freeMemory) override;
    void do_resize_(
        size_type const&, size_type const&, size_type const&) override;

    T do_get_(index_type const& i, index_type const& j) const override;
    void do_set_(
        index_type const& i, index_type const& j, T const& val) override;

    void do_swap_(AbstractMatrix<T>& A) override;

    void Attach_(
        size_type height, size_type width, value_type* buffer,
        size_type leadingDimension);
    void LockedAttach_(
        size_type height, size_type width,
        const value_type* buffer, size_type leadingDimension);

    void SwapImpl_(Matrix<T, Device::GPU>& A) EL_NO_EXCEPT;

    template<typename S, Device D> friend class Matrix;
    template<typename S> friend class AbstractDistMatrix;
    template<typename S> friend class ElementalMatrix;
    template<typename S> friend class BlockMatrix;

private:

    Memory<T,Device::GPU> memory_;

    DevicePtr<T> data_=nullptr;

    cudaStream_t stream_ = GPUManager::Stream();
    cudaEvent_t event_ = GPUManager::Event();

};// class Matrix<T,Device::GPU>

template <typename T>
SyncInfo<Device::GPU> SyncInfoFromMatrix(Matrix<T,Device::GPU> const& mat)
{
    return SyncInfo<Device::GPU>{mat.Stream(), mat.Event()};
}

template <typename T>
void SetSyncInfo(
    Matrix<T,Device::GPU>& mat, SyncInfo<Device::GPU> const& syncInfo)
{
    if (syncInfo.stream_ != nullptr)
        mat.SetStream(syncInfo.stream_);
    if (syncInfo.event_ != nullptr)
        mat.SetEvent(syncInfo.event_);
}
#endif // HYDROGEN_HAVE_CUDA

} // namespace El

#endif // ifndef EL_MATRIX_DECL_HPP<|MERGE_RESOLUTION|>--- conflicted
+++ resolved
@@ -33,17 +33,6 @@
     /** @name Constructors and destructors */
     ///@{
 
-<<<<<<< HEAD
-    /** @brief Create a 0x0 matrix */
-    Matrix();
-
-    /** @brief Create a matrix with the specified dimensions and leading dimension */
-    Matrix(size_type height, size_type width, size_type leadingDimension=size_type{0});
-
-    /** @brief Construct a matrix around an existing (possibly immutable) buffer */
-    Matrix(size_type height, size_type width, value_type* buffer, size_type leadingDimension);
-    Matrix(size_type height, size_type width, value_type const* buffer, size_type leadingDimension);
-=======
     /** @brief Create a 0x0 matrix. */
     Matrix();
 
@@ -60,7 +49,6 @@
            value_type* buffer, size_type leadingDimension);
     Matrix(size_type height, size_type width,
            value_type const* buffer, size_type leadingDimension);
->>>>>>> 80e21674
 
     /** @brief Create a (deep) copy of a matrix.
      *
@@ -390,10 +378,7 @@
 
     H_DEPRECATED("Single-entry access to GPU matrices will be removed soon.")
     T Get(Int i, Int j=0) const;
-<<<<<<< HEAD
-
-=======
->>>>>>> 80e21674
+
     H_DEPRECATED("Single-entry access to GPU matrices will be removed soon.")
     Base<T> GetRealPart(Int i, Int j=0) const;
     H_DEPRECATED("Single-entry access to GPU matrices will be removed soon.")
