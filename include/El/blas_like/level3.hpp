--- conflicted
+++ resolved
@@ -189,10 +189,7 @@
 void MultiShiftQuasiTrsm
 ( LeftOrRight side, UpperOrLower uplo, Orientation orientation,
   Complex<Real> alpha,
-<<<<<<< HEAD
-=======
   const Matrix<Real>&A,
->>>>>>> 8e04d357
   const Matrix<Complex<Real>>& shifts,
         Matrix<Real>& BReal, Matrix<Real>& BImag );
 template<typename F>
