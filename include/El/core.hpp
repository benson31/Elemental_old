/*
   Copyright (c) 2009-2016, Jack Poulson
   All rights reserved.

   This file is part of Elemental and is under the BSD 2-Clause License,
   which can be found in the LICENSE file in the root directory, or at
   http://opensource.org/licenses/BSD-2-Clause
*/
#ifndef EL_CORE_HPP
#define EL_CORE_HPP

// This would ideally be included within core/imports/mpi.hpp, but it is
// well-known that this must often be included first.
#include <mpi.h>

#include <array>
#include <cmath>
#include <complex>
#include <cstddef>
#include <cstdlib>
#include <cstring>
#include <ctime>
#include <fstream>
#include <functional>
#include <iostream>
#include <memory>
#include <sstream>
#include <stdexcept>
#include <string>
#include <random>
#include <type_traits> // std::enable_if
#include <vector>

<<<<<<< HEAD
#include <El/hydrogen_config.h>
#include <El/config.h>

// Hydrogen-namespaced things
#include <hydrogen/meta/IndexSequence.hpp>
#include <hydrogen/meta/MetaUtilities.hpp>
#include <hydrogen/meta/TypeList.hpp>
#include <hydrogen/meta/TypeTraits.hpp>

#include <hydrogen/Device.hpp>
#include <hydrogen/SyncInfo.hpp>

#include <hydrogen/utils/HalfPrecision.hpp>
#include <hydrogen/utils/NumericTypeConversion.hpp>
#include <hydrogen/utils/SimpleBuffer.hpp>

//
// Device BLAS
//

#include <hydrogen/blas/BLAS_Common.hpp>

#ifdef HYDROGEN_HAVE_GPU
#include <hydrogen/blas/GPU_BLAS.hpp>
#endif // HYDROGEN_HAVE_GPU

#ifdef HYDROGEN_HAVE_CUDA
#include <hydrogen/device/gpu/CUDA.hpp>
#ifdef HYDROGEN_HAVE_CUB
#include <hydrogen/device/gpu/cuda/CUB.hpp>
#endif // HYDROGEN_HAVE_CUB
#include <hydrogen/device/gpu/cuda/cuBLAS.hpp>
#endif // HYDROGEN_HAVE_CUDA

// Inject Hydrogen-specific symbols into El
namespace El
{
using namespace hydrogen;
}

=======
>>>>>>> 80e21674
#if __cplusplus >= 201402L
#define H_DEPRECATED(msg) [[deprecated(msg)]]
#elif defined(__GNUC__)
// This ^ isn't perfect -- many non-GCC compilers define __GNUC__.
#define H_DEPRECATED(msg) __attribute__ ((deprecated(msg)))
#else
#define H_DEPRECATED(msg)
#endif

#define EL_UNUSED(expr) (void)(expr)

#ifdef EL_RELEASE
# define EL_DEBUG_ONLY(cmd)
# define EL_RELEASE_ONLY(cmd) cmd;
#else
# define EL_DEBUG_ONLY(cmd) cmd;
# define EL_RELEASE_ONLY(cmd)
#endif

#define EL_NO_EXCEPT noexcept

#ifdef EL_RELEASE
# define EL_NO_RELEASE_EXCEPT EL_NO_EXCEPT
#else
# define EL_NO_RELEASE_EXCEPT
#endif

#define EL_CONCAT2(name1,name2) name1 ## name2
#define EL_CONCAT(name1,name2) EL_CONCAT2(name1,name2)

#ifdef HYDROGEN_HAVE_QUADMATH
#include <quadmath.h>
#endif

#ifdef HYDROGEN_HAVE_HALF
#include <half.hpp>
template <>
struct std::is_floating_point<half_float::half> : std::true_type {};

template <>
struct std::is_integral<half_float::half> : std::false_type {};

template <>
struct std::is_arithmetic<half_float::half> : std::true_type {};
#endif

namespace El
{

typedef unsigned char byte;

// If these are changes, you must make sure that they have
// existing MPI datatypes. This is only sometimes true for 'long long'
#ifdef EL_USE_64BIT_INTS
typedef long long int Int;
typedef long long unsigned Unsigned;
#else
typedef int Int;
typedef unsigned Unsigned;
#endif

#ifdef HYDROGEN_HAVE_QUADMATH
typedef __float128 Quad;
#endif

// Forward declarations
// --------------------
#ifdef HYDROGEN_HAVE_QD
struct DoubleDouble;
struct QuadDouble;
#endif
#ifdef HYDROGEN_HAVE_MPC
class BigInt;
class BigFloat;
#endif
template<typename Real>
class Complex;

#ifdef HYDROGEN_HAVE_HALF
using hydrogen::cpu_half_type;
#endif
#ifdef HYDROGEN_GPU_USE_FP16
using hydrogen::gpu_half_type;
#endif // HYDROGEN_GPU_USE_FP16

template<typename S,typename T>
using IsSame = std::is_same<S,T>;

template<typename Condition,class T=void>
using EnableIf = typename std::enable_if<Condition::value,T>::type;
template<typename Condition,class T=void>
using DisableIf = typename std::enable_if<!Condition::value,T>::type;

template<typename T>
struct IsIntegral { static const bool value = std::is_integral<T>::value; };
#ifdef HYDROGEN_HAVE_MPC
template<>
struct IsIntegral<BigInt> { static const bool value = true; };
#endif

// For querying whether an element's type is a scalar
// --------------------------------------------------
template<typename T> struct IsScalar : std::false_type {};
template<> struct IsScalar<unsigned> : std::true_type {};
template<> struct IsScalar<int> : std::true_type {};
template<> struct IsScalar<unsigned long> : std::true_type {};
template<> struct IsScalar<long int> : std::true_type {};
template<> struct IsScalar<unsigned long long> : std::true_type {};
template<> struct IsScalar<long long int> : std::true_type {};
template<> struct IsScalar<unsigned char> : std::true_type {};
template<> struct IsScalar<float> : std::true_type {};
template<> struct IsScalar<double> : std::true_type {};
template<> struct IsScalar<long double> : std::true_type {};
#ifdef HYDROGEN_HAVE_HALF
template <> struct IsScalar<cpu_half_type> : std::true_type {};
#endif
#ifdef HYDROGEN_GPU_USE_FP16
template <> struct IsScalar<gpu_half_type> : std::true_type {};
#endif
#ifdef HYDROGEN_HAVE_QD
template<> struct IsScalar<DoubleDouble> : std::true_type {};
template<> struct IsScalar<QuadDouble> : std::true_type {};
#endif
#ifdef HYDROGEN_HAVE_QUADMATH
template<> struct IsScalar<Quad> : std::true_type {};
#endif
#ifdef HYDROGEN_HAVE_MPC
template<> struct IsScalar<BigInt> : std::true_type {};
template<> struct IsScalar<BigFloat> : std::true_type {};
#endif
template<typename T> struct IsScalar<Complex<T>> : IsScalar<T> {};

// For querying whether an element's type is a field
// -------------------------------------------------
template<typename T> struct IsField : std::false_type {};
template<> struct IsField<float> : std::true_type {};
template<> struct IsField<double> : std::true_type {};
template<> struct IsField<long double> : std::true_type {};
template<> struct IsField<unsigned char> : std::true_type {};
#ifdef HYDROGEN_HAVE_HALF
template <> struct IsField<cpu_half_type> : std::true_type {};
#endif
#ifdef HYDROGEN_GPU_USE_FP16
template <> struct IsField<gpu_half_type> : std::true_type {};
#endif
#ifdef HYDROGEN_HAVE_QD
template<> struct IsField<DoubleDouble> : std::true_type {};
template<> struct IsField<QuadDouble> : std::true_type {};
#endif
#ifdef HYDROGEN_HAVE_QUADMATH
template<> struct IsField<Quad> : std::true_type {};
#endif
#ifdef HYDROGEN_HAVE_MPC
template<> struct IsField<BigFloat> : std::true_type {};
#endif
template<typename T> struct IsField<Complex<T>> : IsField<T> {};

// For querying whether an element's type is supported by the STL's math
// ---------------------------------------------------------------------
template<typename T> struct IsStdScalar : std::false_type {};
template<> struct IsStdScalar<unsigned> : std::true_type {};
template<> struct IsStdScalar<int> : std::true_type {};
template<> struct IsStdScalar<unsigned long> : std::true_type {};
template<> struct IsStdScalar<long int> : std::true_type {};
template<> struct IsStdScalar<unsigned long long> : std::true_type {};
template<> struct IsStdScalar<long long int> : std::true_type {};
template<> struct IsStdScalar<float> : std::true_type {};
template<> struct IsStdScalar<double> : std::true_type {};
template<> struct IsStdScalar<long double> : std::true_type {};
template<> struct IsStdScalar<unsigned char> : std::true_type {};
#ifdef HYDROGEN_HAVE_HALF
// This should work via ADL
template <> struct IsStdScalar<cpu_half_type> : std::true_type {};
#endif
#ifdef HYDROGEN_HAVE_QUADMATH
template<> struct IsStdScalar<Quad> : std::true_type {};
#endif
template<typename T> struct IsStdScalar<Complex<T>> : IsStdScalar<T> {};

// For querying whether an element's type is a field supported by STL
// ------------------------------------------------------------------
template<typename T> struct IsStdField : std::false_type {};
template<> struct IsStdField<float> : std::true_type {};
template<> struct IsStdField<double> : std::true_type {};
template<> struct IsStdField<long double> : std::true_type {};
template<> struct IsStdField<unsigned char> : std::true_type {};
#ifdef HYDROGEN_HAVE_HALF
template <> struct IsStdField<cpu_half_type> : std::true_type {};
#endif
#ifdef HYDROGEN_HAVE_QUADMATH
template<> struct IsStdField<Quad> : std::true_type {};
#endif
template<typename T> struct IsStdField<Complex<T>> : IsStdField<T> {};

} // namespace El

// Declare the intertwined core parts of our library
#include <El/core/imports/valgrind.hpp>
#include <El/core/imports/omp.hpp>
#include <El/core/imports/qd.hpp>
#include <El/core/imports/mpfr.hpp>
#include <El/core/imports/qt5.hpp>

#include <El/core/Element/decl.hpp>
#include <El/core/Serialize.hpp>

#include <El/core/imports/blas.hpp>

#include <El/core/imports/mpi.hpp>
#include <El/core/imports/choice.hpp>
#include <El/core/imports/mpi_choice.hpp>
#include <El/core/environment/decl.hpp>

#include <El/core/Timer.hpp>
#include <El/core/indexing/decl.hpp>
#include <El/core/imports/lapack.hpp>
#include <El/core/imports/flame.hpp>
#include <El/core/imports/mkl.hpp>
#include <El/core/imports/openblas.hpp>
#include <El/core/imports/scalapack.hpp>

#include <El/core/limits.hpp>

namespace El
{

template <typename T=double> class AbstractMatrix;
template<typename T=double, Device D=Device::CPU> class Matrix;

template<typename T=double> class AbstractDistMatrix;

template<typename T=double> class ElementalMatrix;
template<typename T=double> class BlockMatrix;

template<typename T=double, Dist U=MC, Dist V=MR,
         DistWrap wrap=ELEMENT, Device=Device::CPU>
class DistMatrix;

} // namespace El

#include <El/core/MemoryPool.hpp>
#include <El/core/Memory.hpp>
#include <El/core/AbstractMatrix.hpp>
#include <El/core/Matrix/decl.hpp>
#include <El/core/DistMap/decl.hpp>
#include <El/core/View/decl.hpp>
#include <El/blas_like/level1/decl.hpp>

#include <El/core/Matrix/impl.hpp>
#include <El/core/Grid.hpp>
#include <El/core/DistMatrix.hpp>
#include <El/core/Proxy.hpp>
#include <El/core/ProxyDevice.hpp>

// Implement the intertwined parts of the library
#include <El/core/Element/impl.hpp>
#include <El/core/environment/impl.hpp>
#include <El/core/indexing/impl.hpp>

// Declare and implement the decoupled parts of the core of the library
// (perhaps these should be moved into their own directory?)
#include <El/core/View/impl.hpp>
#include <El/core/FlamePart.hpp>
#include <El/core/random/decl.hpp>
#include <El/core/random/impl.hpp>

// TODO: Sequential map
//#include <El/core/Map.hpp>

#include <El/core/DistMap.hpp>

#include <El/core/Permutation.hpp>
#include <El/core/DistPermutation.hpp>

#endif // ifndef EL_CORE_HPP<|MERGE_RESOLUTION|>--- conflicted
+++ resolved
@@ -31,7 +31,6 @@
 #include <type_traits> // std::enable_if
 #include <vector>
 
-<<<<<<< HEAD
 #include <El/hydrogen_config.h>
 #include <El/config.h>
 
@@ -72,8 +71,6 @@
 using namespace hydrogen;
 }
 
-=======
->>>>>>> 80e21674
 #if __cplusplus >= 201402L
 #define H_DEPRECATED(msg) [[deprecated(msg)]]
 #elif defined(__GNUC__)
