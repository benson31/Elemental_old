# Add the headers for this directory
set_full_path(THIS_DIR_HEADERS
  AbstractMatrix.hpp
  CReflect.hpp
  DistMap.hpp
  DistMatrix.hpp
  DistPermutation.hpp
  Element.hpp
  FlamePart.hpp
  Grid.hpp
  Matrix.hpp
  Memory.hpp
<<<<<<< HEAD
  MemoryPool.hpp
=======
  NumericTypeConversion.hpp
>>>>>>> 3c296b6f
  Permutation.hpp
  Profiling.hpp
  Proxy.hpp
  Serialize.hpp
  Timer.hpp
  View.hpp
  limits.hpp
  types.hpp
  )

# Add the subdirectories
add_subdirectory(DistMap)
add_subdirectory(DistMatrix)
add_subdirectory(Element)
add_subdirectory(FlamePart)
add_subdirectory(Matrix)
add_subdirectory(Memory)
add_subdirectory(View)
add_subdirectory(environment)
add_subdirectory(imports)
add_subdirectory(indexing)
add_subdirectory(random)

# Propagate the files up the tree
set(HEADERS "${HEADERS}" "${THIS_DIR_HEADERS}" PARENT_SCOPE)<|MERGE_RESOLUTION|>--- conflicted
+++ resolved
@@ -10,11 +10,8 @@
   Grid.hpp
   Matrix.hpp
   Memory.hpp
-<<<<<<< HEAD
   MemoryPool.hpp
-=======
   NumericTypeConversion.hpp
->>>>>>> 3c296b6f
   Permutation.hpp
   Profiling.hpp
   Proxy.hpp
