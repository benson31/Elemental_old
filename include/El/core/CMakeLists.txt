--- conflicted
+++ resolved
@@ -10,11 +10,7 @@
   Grid.hpp
   Matrix.hpp
   Memory.hpp
-<<<<<<< HEAD
-=======
   MemoryPool.hpp
-  NumericTypeConversion.hpp
->>>>>>> 80e21674
   Permutation.hpp
   Profiling.hpp
   Proxy.hpp
