/*
   Copyright (c) 2009-2016, Jack Poulson
   All rights reserved.

   This file is part of Elemental and is under the BSD 2-Clause License,
   which can be found in the LICENSE file in the root directory, or at
   http://opensource.org/licenses/BSD-2-Clause
*/
#ifndef EL_MATRIX_IMPL_CPU_HPP_
#define EL_MATRIX_IMPL_CPU_HPP_

namespace El
{

// Public routines
// ###############

// Constructors and destructors
// ============================

template <typename T>
Matrix<T, Device::CPU>::Matrix() { }

template <typename T>
Matrix<T, Device::CPU>::Matrix(
    size_type height, size_type width, size_type leadingDimension)
    : AbstractMatrix<T>{height, width, leadingDimension}
{
    memory_.Require(this->LDim()*this->Width());
    data_ = memory_.Buffer();
}

template <typename T>
Matrix<T, Device::CPU>::Matrix(
    size_type height, size_type width, value_type const* buffer,
    size_type leadingDimension)
    : AbstractMatrix<T>{LOCKED_VIEW, height, width, leadingDimension},
      data_(const_cast<T*>(buffer))
{
}

template <typename T>
Matrix<T, Device::CPU>::Matrix(
    size_type height, size_type width, value_type* buffer,
    size_type leadingDimension)
    : AbstractMatrix<T>{VIEW,height,width,leadingDimension},
      data_(buffer)
{
}

template <typename T>
Matrix<T, Device::CPU>::Matrix(Matrix<T, Device::CPU> const& A)
{
    EL_DEBUG_CSE;
    Copy(A, *this);
}

#ifdef HYDROGEN_HAVE_CUDA
template <typename T>
Matrix<T, Device::CPU>::Matrix(Matrix<T, Device::GPU> const& A)
    : Matrix{A.Height(), A.Width(), A.LDim()}
{
    EL_DEBUG_CSE;
<<<<<<< HEAD
    auto stream = A.Stream();
    EL_CHECK_CUDA(cudaMemcpy2DAsync(data_, this->LDim()*sizeof(Ring),
                                    A.LockedBuffer(), A.LDim()*sizeof(Ring),
                                    A.Height()*sizeof(Ring), A.Width(),
=======
    auto stream = GPUManager::Stream();
    EL_CHECK_CUDA(cudaMemcpy2DAsync(data_, this->LDim()*sizeof(T),
                                    A.LockedBuffer(), A.LDim()*sizeof(T),
                                    A.Height()*sizeof(T), A.Width(),
>>>>>>> 66431f6a
                                    cudaMemcpyDeviceToHost,
                                    stream));
    EL_CHECK_CUDA(cudaStreamSynchronize(stream));
}
#endif

template <typename T>
Matrix<T, Device::CPU>::Matrix(Matrix<T, Device::CPU>&& A) EL_NO_EXCEPT
    : AbstractMatrix<T>{std::move(A)},
    memory_{std::move(A.memory_)}, data_{A.data_}
{
    A.data_ = nullptr;
}

template <typename T>
Matrix<T, Device::CPU>::~Matrix() { }

// Assignment and reconfiguration
// ==============================


template <typename T>
void Matrix<T, Device::CPU>::Attach(
    size_type height, size_type width, value_type* buffer,
    size_type leadingDimension)
{
    EL_DEBUG_CSE;
#ifndef EL_RELEASE
    if (this->FixedSize())
        LogicError("Cannot attach a new buffer to a view with fixed size");
#endif
    Attach_(height, width, buffer, leadingDimension);
}

template <typename T>
void Matrix<T, Device::CPU>::LockedAttach(
    size_type height, size_type width, value_type const* buffer,
    size_type leadingDimension)
{
    EL_DEBUG_CSE;
#ifndef EL_RELEASE
    if (this->FixedSize())
        LogicError("Cannot attach a new buffer to a view with fixed size");
#endif
    LockedAttach_(height, width, buffer, leadingDimension);
}

// Operator overloading
// ====================

// Return a view
// -------------
template <typename T>
Matrix<T, Device::CPU>
Matrix<T, Device::CPU>::operator()(Range<Int> I, Range<Int> J)
{
    EL_DEBUG_CSE;
    if (this->Locked())
        return LockedView(*this, I, J);
    else
        return View(*this, I, J);
}

template <typename T>
const Matrix<T, Device::CPU>
Matrix<T, Device::CPU>::operator()(Range<Int> I, Range<Int> J) const
{
    EL_DEBUG_CSE;
    return LockedView(*this, I, J);
}

// Return a (potentially non-contiguous) subset of indices
// -------------------------------------------------------
template <typename T>
Matrix<T, Device::CPU> Matrix<T, Device::CPU>::operator()
(Range<Int> I, vector<Int> const& J) const
{
    EL_DEBUG_CSE;
    Matrix<T, Device::CPU> ASub;
    GetSubmatrix(*this, I, J, ASub);
    return ASub;
}

template <typename T>
Matrix<T, Device::CPU> Matrix<T, Device::CPU>::operator()
(vector<Int> const& I, Range<Int> J) const
{
    EL_DEBUG_CSE;
    Matrix<T, Device::CPU> ASub;
    GetSubmatrix(*this, I, J, ASub);
    return ASub;
}

template <typename T>
Matrix<T, Device::CPU> Matrix<T, Device::CPU>::operator()
(vector<Int> const& I, vector<Int> const& J) const
{
    EL_DEBUG_CSE;
    Matrix<T, Device::CPU> ASub;
    GetSubmatrix(*this, I, J, ASub);
    return ASub;
}

// Make a copy
// -----------
template <typename T>
Matrix<T, Device::CPU>&
Matrix<T, Device::CPU>::operator=(Matrix<T, Device::CPU> const& A)
{
    EL_DEBUG_CSE;
    Matrix<T, Device::CPU>{A}.Swap(*this);
    return *this;
}

// Move assignment
// ---------------
template <typename T>
Matrix<T, Device::CPU>&
Matrix<T, Device::CPU>::operator=(Matrix<T, Device::CPU>&& A)
{
    EL_DEBUG_CSE;
    // "Move-and-swap"
    Matrix<T, Device::CPU>{std::move(A)}.Swap(*this);
    return *this;
}

// Basic queries
// =============

template <typename T>
auto Matrix<T, Device::CPU>::MemorySize() const EL_NO_EXCEPT
    -> size_type
{
    return memory_.Size();
}

template <typename T>
Device Matrix<T, Device::CPU>::GetDevice() const EL_NO_EXCEPT
{
    return this->MyDevice();
}

template <typename T>
T* Matrix<T, Device::CPU>::Buffer() EL_NO_RELEASE_EXCEPT
{
    EL_DEBUG_CSE;
#ifndef EL_RELEASE
    if (this->Locked())
        LogicError("Cannot return non-const buffer of locked Matrix");
#endif
    return data_;
}

template <typename T>
T* Matrix<T, Device::CPU>::Buffer(Int i, Int j) EL_NO_RELEASE_EXCEPT
{
    EL_DEBUG_CSE;
#ifndef EL_RELEASE
    if (this->Locked())
        LogicError("Cannot return non-const buffer of locked Matrix");
#endif
    if (data_ == nullptr)
        return nullptr;
    if (i == END) i = this->Height() - 1;
    if (j == END) j = this->Width() - 1;
    return &data_[i+j*this->LDim()];
}

template <typename T>
const T* Matrix<T, Device::CPU>::LockedBuffer() const EL_NO_EXCEPT
{ return data_; }

template <typename T>
const T*
Matrix<T, Device::CPU>::LockedBuffer(Int i, Int j) const EL_NO_EXCEPT
{
    EL_DEBUG_CSE;
    if (data_ == nullptr)
        return nullptr;
    if (i == END) i = this->Height() - 1;
    if (j == END) j = this->Width() - 1;
    return &data_[i+j*this->LDim()];
}

// Advanced functions
// ==================

template <typename T>
void Matrix<T, Device::CPU>::SetMemoryMode(memory_mode_type mode)
{
    const auto oldBuffer = memory_.Buffer();
    memory_.SetMode(mode);
    if (data_ == oldBuffer)
        data_ = memory_.Buffer();
}

template <typename T>
auto Matrix<T, Device::CPU>::MemoryMode() const EL_NO_EXCEPT
    -> memory_mode_type
{ return memory_.Mode(); }

// Single-entry manipulation
// =========================

template <typename T>
T Matrix<T, Device::CPU>::Get(Int i, Int j) const
EL_NO_RELEASE_EXCEPT
{
    EL_DEBUG_CSE;
#ifdef HYDROGEN_DO_BOUNDS_CHECKING
    this->AssertValidEntry(i, j);
#endif
    if (i == END) i = this->Height() - 1;
    if (j == END) j = this->Width() - 1;
    return CRef(i, j);
}

template <typename T>
T Matrix<T, Device::CPU>::do_get_(
    index_type const& i, index_type const& j) const
{
    return this->Get(i,j);
}

template <typename T>
Base<T> Matrix<T, Device::CPU>::GetRealPart(Int i, Int j) const
EL_NO_RELEASE_EXCEPT
{
    EL_DEBUG_CSE;
#ifdef HYDROGEN_DO_BOUNDS_CHECKING
    this->AssertValidEntry(i, j);
#endif
    if (i == END) i = this->Height() - 1;
    if (j == END) j = this->Width() - 1;
    return El::RealPart(CRef(i, j));
}

template <typename T>
Base<T> Matrix<T, Device::CPU>::GetImagPart(Int i, Int j) const
EL_NO_RELEASE_EXCEPT
{
    EL_DEBUG_CSE;
#ifdef HYDROGEN_DO_BOUNDS_CHECKING
    this->AssertValidEntry(i, j);
#endif
    if (i == END) i = this->Height() - 1;
    if (j == END) j = this->Width() - 1;
    return El::ImagPart(CRef(i, j));
}

template <typename T>
void Matrix<T, Device::CPU>::Set(Int i, Int j, T const& alpha)
EL_NO_RELEASE_EXCEPT
{
    EL_DEBUG_CSE;
#ifdef HYDROGEN_DO_BOUNDS_CHECKING
    this->AssertValidEntry(i, j);
#endif
#ifndef EL_RELEASE
    if (this->Locked())
        LogicError("Cannot modify data of locked matrices");
#endif
    if (i == END) i = this->Height() - 1;
    if (j == END) j = this->Width() - 1;
    Ref(i, j) = alpha;
}

template <typename T>
void Matrix<T, Device::CPU>::do_set_(
    index_type const& i, index_type const& j, T const& alpha)
{
    this->Set(i,j,alpha);
}

template <typename T>
void Matrix<T, Device::CPU>::Set(Entry<T> const& entry)
EL_NO_RELEASE_EXCEPT
{
    Set(entry.i, entry.j, entry.value);
}

template <typename T>
void
Matrix<T, Device::CPU>::SetRealPart(
    Int i, Int j, Base<T> const& alpha)
EL_NO_RELEASE_EXCEPT
{
    EL_DEBUG_CSE;
#ifdef HYDROGEN_DO_BOUNDS_CHECKING
    this->AssertValidEntry(i, j);
#endif
#ifndef EL_RELEASE
    if (this->Locked())
        LogicError("Cannot modify data of locked matrices");
#endif
    if (i == END) i = this->Height() - 1;
    if (j == END) j = this->Width() - 1;
    El::SetRealPart(Ref(i, j), alpha);
}

template <typename T>
void Matrix<T, Device::CPU>::SetRealPart(Entry<Base<T>> const& entry)
EL_NO_RELEASE_EXCEPT
{
    SetRealPart(entry.i, entry.j, entry.value);
}

template <typename T>
void
Matrix<T, Device::CPU>::SetImagPart(Int i, Int j, Base<T> const& alpha)
EL_NO_RELEASE_EXCEPT
{
    EL_DEBUG_CSE;
#ifdef HYDROGEN_DO_BOUNDS_CHECKING
    this->AssertValidEntry(i, j);
#endif
#ifndef EL_RELEASE
    if (this->Locked())
        LogicError("Cannot modify data of locked matrices");
#endif
    if (i == END) i = this->Height() - 1;
    if (j == END) j = this->Width() - 1;
    El::SetImagPart(Ref(i, j), alpha);
}

template <typename T>
void Matrix<T, Device::CPU>::SetImagPart(Entry<Base<T>> const& entry)
EL_NO_RELEASE_EXCEPT
{
    SetImagPart(entry.i, entry.j, entry.value);
}

template <typename T>
void Matrix<T, Device::CPU>::Update(Int i, Int j, T const& alpha)
EL_NO_RELEASE_EXCEPT
{
    EL_DEBUG_CSE;
#ifdef HYDROGEN_DO_BOUNDS_CHECKING
    this->AssertValidEntry(i, j);
#endif
#ifndef EL_RELEASE
    if (this->Locked())
        LogicError("Cannot modify data of locked matrices");
#endif // !EL_RELEASE
    if (i == END) i = this->Height() - 1;
    if (j == END) j = this->Width() - 1;
    Ref(i, j) += alpha;
}

template <typename T>
void Matrix<T, Device::CPU>::Update(Entry<T> const& entry)
EL_NO_RELEASE_EXCEPT
{
    Update(entry.i, entry.j, entry.value);
}

template <typename T>
void
Matrix<T, Device::CPU>::UpdateRealPart(Int i, Int j, Base<T> const& alpha)
EL_NO_RELEASE_EXCEPT
{
    EL_DEBUG_CSE;
#ifdef HYDROGEN_DO_BOUNDS_CHECKING
    this->AssertValidEntry(i, j);
#endif
#ifndef EL_RELEASE
    if (this->Locked())
        LogicError("Cannot modify data of locked matrices");
#endif // !EL_RELEASE
    if (i == END) i = this->Height() - 1;
    if (j == END) j = this->Width() - 1;
    El::UpdateRealPart(Ref(i, j), alpha);
}

template <typename T>
void Matrix<T, Device::CPU>::UpdateRealPart(Entry<Base<T>> const& entry)
EL_NO_RELEASE_EXCEPT
{
    UpdateRealPart(entry.i, entry.j, entry.value);
}

template <typename T>
void
Matrix<T, Device::CPU>::UpdateImagPart(Int i, Int j, Base<T> const& alpha)
EL_NO_RELEASE_EXCEPT
{
    EL_DEBUG_CSE;
#ifdef HYDROGEN_DO_BOUNDS_CHECKING
    this->AssertValidEntry(i, j);
#endif
#ifndef EL_RELEASE
    if (this->Locked())
        LogicError("Cannot modify data of locked matrices");
#endif // EL_RELEASE

    if (i == END) i = this->Height() - 1;
    if (j == END) j = this->Width() - 1;
    El::UpdateImagPart(Ref(i, j), alpha);
}

template <typename T>
void Matrix<T, Device::CPU>::UpdateImagPart(Entry<Base<T>> const& entry)
EL_NO_RELEASE_EXCEPT
{
    UpdateImagPart(entry.i, entry.j, entry.value);
}

template <typename T>
void Matrix<T, Device::CPU>::MakeReal(Int i, Int j)
EL_NO_RELEASE_EXCEPT
{
    EL_DEBUG_CSE;
#ifdef HYDROGEN_DO_BOUNDS_CHECKING
    this->AssertValidEntry(i, j);
#endif
#ifndef EL_RELEASE
    if (this->Locked())
        LogicError("Cannot modify data of locked matrices");
#endif

    Set(i, j, GetRealPart(i,j));
}

template <typename T>
void Matrix<T, Device::CPU>::Conjugate(Int i, Int j)
EL_NO_RELEASE_EXCEPT
{
    EL_DEBUG_CSE;
#ifdef HYDROGEN_DO_BOUNDS_CHECKING
    this->AssertValidEntry(i, j);
#endif
#ifndef EL_RELEASE
    if (this->Locked())
        LogicError("Cannot modify data of locked matrices");
#endif
    Set(i, j, El::Conj(Get(i,j)));
}

// Private routines
// ################

// Exchange metadata with another matrix
// =====================================
template <typename T>
void Matrix<T, Device::CPU>::Swap(
    Matrix<T, Device::CPU>& A) EL_NO_EXCEPT
{
    EL_DEBUG_CSE;
    this->SwapMetadata_(A);
    SwapImpl_(A);
}

template <typename T>
void Matrix<T, Device::CPU>::SwapImpl_(
    Matrix<T, Device::CPU>& A) EL_NO_EXCEPT
{
    EL_DEBUG_CSE;
    memory_.ShallowSwap(A.memory_);
    std::swap(data_, A.data_);
}

template <typename T>
void Matrix<T, Device::CPU>::do_swap_(AbstractMatrix<T>& A)
{
    EL_DEBUG_CSE;
    if (A.GetDevice() == Device::CPU)
        SwapImpl_(static_cast<Matrix<T, Device::CPU>&>(A));
    else
        LogicError("Source of swap does not have the same device.");
}

// Reconfigure without error-checking
// ==================================

template <typename T>
void Matrix<T, Device::CPU>::do_empty_(bool freeMemory)
{
    EL_DEBUG_CSE;
    if (freeMemory)
        memory_.Empty();
    data_ = nullptr;
}

template <typename T>
void Matrix<T, Device::CPU>::Attach_(
    size_type height, size_type width, value_type* buffer,
    size_type leadingDimension)
{
    // This is no longer locked. But it is viewing.
    this->SetViewType(
        static_cast<El::ViewType>((this->ViewType() & ~LOCKED_OWNER) | VIEW));
    this->SetSize_(height, width, leadingDimension);
    data_ = buffer;
}

template <typename T>
void Matrix<T, Device::CPU>::LockedAttach_(
    size_type height, size_type width, value_type const* buffer,
    size_type leadingDimension)
{
    // This is now locked and viewing.
    this->SetViewType(
        static_cast<El::ViewType>(this->ViewType() | LOCKED_VIEW));
    this->SetSize_(height, width, leadingDimension);
    data_ = const_cast<T*>(buffer);
}

// Return a reference to a single entry without error-checking
// ===========================================================
template <typename T>
T const& Matrix<T, Device::CPU>::CRef(Int i, Int j) const
EL_NO_RELEASE_EXCEPT
{
    return data_[i+j*this->LDim()];
}

template <typename T>
T const& Matrix<T, Device::CPU>::operator()(Int i, Int j) const
EL_NO_RELEASE_EXCEPT
{
    EL_DEBUG_CSE;
#ifdef HYDROGEN_DO_BOUNDS_CHECKING
    this->AssertValidEntry(i, j);
#endif
    return data_[i+j*this->LDim()];
}

template <typename T>
T& Matrix<T, Device::CPU>::Ref(Int i, Int j)
EL_NO_RELEASE_EXCEPT
{
    return data_[i+j*this->LDim()];
}

template <typename T>
T& Matrix<T, Device::CPU>::operator()(Int i, Int j)
EL_NO_RELEASE_EXCEPT
{
    EL_DEBUG_CSE;
#ifdef HYDROGEN_DO_BOUNDS_CHECKING
    this->AssertValidEntry(i, j);
#endif
#ifndef EL_RELEASE
    if (this->Locked())
        LogicError("Cannot modify data of locked matrices");
#endif
    return data_[i+j*this->LDim()];
}

template <typename T>
void Matrix<T, Device::CPU>::do_resize_(
    size_type const& /*height*/, size_type const& width,
    size_type const& ldim)
{
    data_ = memory_.Require(ldim * width);
}

// For supporting duck typing
// ==========================
template <typename T>
Matrix<T, Device::CPU>::Matrix(El::Grid const& grid)
{
    EL_DEBUG_CSE;
#ifndef EL_RELEASE
      if (grid != El::Grid::Trivial())
          LogicError("Tried to construct a Matrix with a nontrivial Grid");
#endif
}

template <typename T>
void Matrix<T, Device::CPU>::SetGrid(El::Grid const& grid)
{
    EL_DEBUG_CSE;
#ifndef EL_RELEASE
      if (grid != El::Grid::Trivial())
          LogicError("Tried to assign nontrivial Grid to Matrix");
#endif
}

template <typename T>
El::Grid const& Matrix<T, Device::CPU>::Grid() const
{
    EL_DEBUG_CSE;
    return El::Grid::Trivial();
}

template <typename T>
void
Matrix<T, Device::CPU>::Align(Int colAlign, Int rowAlign, bool constrain)
{
    EL_DEBUG_CSE;
#ifndef EL_RELEASE
      if (colAlign != 0 || rowAlign != 0)
          LogicError("Attempted to impose nontrivial alignment on Matrix");

#endif
}

template <typename T>
int Matrix<T, Device::CPU>::ColAlign() const EL_NO_EXCEPT { return 0; }
template <typename T>
int Matrix<T, Device::CPU>::RowAlign() const EL_NO_EXCEPT { return 0; }

#ifdef EL_INSTANTIATE_CORE
# define EL_EXTERN
#else
# define EL_EXTERN extern
#endif

#define PROTO(T) EL_EXTERN template class Matrix<T>;
#define EL_ENABLE_DOUBLEDOUBLE
#define EL_ENABLE_QUADDOUBLE
#define EL_ENABLE_QUAD
#define EL_ENABLE_BIGINT
#define EL_ENABLE_BIGFLOAT

#ifdef HYDROGEN_HAVE_HALF
PROTO(cpu_half_type)
#endif
PROTO(uint8_t)

#include <El/macros/Instantiate.h>

#undef EL_EXTERN
} // namespace El

#endif // ifndef EL_MATRIX_IMPL_CPU_HPP_<|MERGE_RESOLUTION|>--- conflicted
+++ resolved
@@ -61,17 +61,10 @@
     : Matrix{A.Height(), A.Width(), A.LDim()}
 {
     EL_DEBUG_CSE;
-<<<<<<< HEAD
     auto stream = A.Stream();
-    EL_CHECK_CUDA(cudaMemcpy2DAsync(data_, this->LDim()*sizeof(Ring),
-                                    A.LockedBuffer(), A.LDim()*sizeof(Ring),
-                                    A.Height()*sizeof(Ring), A.Width(),
-=======
-    auto stream = GPUManager::Stream();
     EL_CHECK_CUDA(cudaMemcpy2DAsync(data_, this->LDim()*sizeof(T),
                                     A.LockedBuffer(), A.LDim()*sizeof(T),
                                     A.Height()*sizeof(T), A.Width(),
->>>>>>> 66431f6a
                                     cudaMemcpyDeviceToHost,
                                     stream));
     EL_CHECK_CUDA(cudaStreamSynchronize(stream));
